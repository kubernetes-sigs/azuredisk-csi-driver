--- conflicted
+++ resolved
@@ -45,14 +45,10 @@
 // http.Handler to observe the request duration with the provided ObserverVec.
 // The ObserverVec must have valid metric and label names and must have zero,
 // one, or two non-const non-curried labels. For those, the only allowed label
-<<<<<<< HEAD
-// names are "code" and "method". The function panics otherwise. The Observe
-=======
 // names are "code" and "method". The function panics otherwise. For the "method"
 // label a predefined default label value set is used to filter given values.
 // Values besides predefined values will count as `unknown` method.
 //`WithExtraMethods` can be used to add more methods to the set. The Observe
->>>>>>> 5b924d48
 // method of the Observer in the ObserverVec is called with the request duration
 // in seconds. Partitioning happens by HTTP status code and/or HTTP method if
 // the respective instance label names are present in the ObserverVec. For
@@ -94,14 +90,10 @@
 // to observe the request result with the provided CounterVec. The CounterVec
 // must have valid metric and label names and must have zero, one, or two
 // non-const non-curried labels. For those, the only allowed label names are
-<<<<<<< HEAD
-// "code" and "method". The function panics otherwise. Partitioning of the
-=======
 // "code" and "method". The function panics otherwise. For the "method"
 // label a predefined default label value set is used to filter given values.
 // Values besides predefined values will count as `unknown` method.
 // `WithExtraMethods` can be used to add more methods to the set. Partitioning of the
->>>>>>> 5b924d48
 // CounterVec happens by HTTP status code and/or HTTP method if the respective
 // instance label names are present in the CounterVec. For unpartitioned
 // counting, use a CounterVec with zero labels.
@@ -138,14 +130,10 @@
 // until the response headers are written. The ObserverVec must have valid
 // metric and label names and must have zero, one, or two non-const non-curried
 // labels. For those, the only allowed label names are "code" and "method". The
-<<<<<<< HEAD
-// function panics otherwise. The Observe method of the Observer in the
-=======
 // function panics otherwise. For the "method" label a predefined default label
 // value set is used to filter given values. Values besides predefined values
 // will count as `unknown` method.`WithExtraMethods` can be used to add more
 // methods to the set. The Observe method of the Observer in the
->>>>>>> 5b924d48
 // ObserverVec is called with the request duration in seconds. Partitioning
 // happens by HTTP status code and/or HTTP method if the respective instance
 // label names are present in the ObserverVec. For unpartitioned observations,
@@ -180,16 +168,11 @@
 // http.Handler to observe the request size with the provided ObserverVec. The
 // ObserverVec must have valid metric and label names and must have zero, one,
 // or two non-const non-curried labels. For those, the only allowed label names
-<<<<<<< HEAD
-// are "code" and "method". The function panics otherwise. The Observe method of
-// the Observer in the ObserverVec is called with the request size in
-=======
 // are "code" and "method". The function panics otherwise. For the "method"
 // label a predefined default label value set is used to filter given values.
 // Values besides predefined values will count as `unknown` method.
 // `WithExtraMethods` can be used to add more methods to the set. The Observe
 // method of the Observer in the ObserverVec is called with the request size in
->>>>>>> 5b924d48
 // bytes. Partitioning happens by HTTP status code and/or HTTP method if the
 // respective instance label names are present in the ObserverVec. For
 // unpartitioned observations, use an ObserverVec with zero labels. Note that
@@ -228,16 +211,11 @@
 // http.Handler to observe the response size with the provided ObserverVec. The
 // ObserverVec must have valid metric and label names and must have zero, one,
 // or two non-const non-curried labels. For those, the only allowed label names
-<<<<<<< HEAD
-// are "code" and "method". The function panics otherwise. The Observe method of
-// the Observer in the ObserverVec is called with the response size in
-=======
 // are "code" and "method". The function panics otherwise. For the "method"
 // label a predefined default label value set is used to filter given values.
 // Values besides predefined values will count as `unknown` method.
 // `WithExtraMethods` can be used to add more methods to the set. The Observe
 // method of the Observer in the ObserverVec is called with the response size in
->>>>>>> 5b924d48
 // bytes. Partitioning happens by HTTP status code and/or HTTP method if the
 // respective instance label names are present in the ObserverVec. For
 // unpartitioned observations, use an ObserverVec with zero labels. Note that
