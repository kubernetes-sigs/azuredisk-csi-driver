/*
Copyright 2020 The Kubernetes Authors.

Licensed under the Apache License, Version 2.0 (the "License");
you may not use this file except in compliance with the License.
You may obtain a copy of the License at

    http://www.apache.org/licenses/LICENSE-2.0

Unless required by applicable law or agreed to in writing, software
distributed under the License is distributed on an "AS IS" BASIS,
WITHOUT WARRANTIES OR CONDITIONS OF ANY KIND, either express or implied.
See the License for the specific language governing permissions and
limitations under the License.
*/

package provider

import (
	"context"
	"encoding/json"
	"fmt"
	"math"
	"reflect"
	"sort"
	"strconv"
	"strings"

	"github.com/Azure/azure-sdk-for-go/services/network/mgmt/2021-02-01/network"
	"github.com/Azure/go-autorest/autorest/to"

	v1 "k8s.io/api/core/v1"
	utilerrors "k8s.io/apimachinery/pkg/util/errors"
	"k8s.io/apimachinery/pkg/util/sets"
	cloudprovider "k8s.io/cloud-provider"
	servicehelpers "k8s.io/cloud-provider/service/helpers"
	"k8s.io/klog/v2"
	utilnet "k8s.io/utils/net"

	azcache "sigs.k8s.io/cloud-provider-azure/pkg/cache"
	"sigs.k8s.io/cloud-provider-azure/pkg/consts"
	"sigs.k8s.io/cloud-provider-azure/pkg/metrics"
	"sigs.k8s.io/cloud-provider-azure/pkg/retry"
)

// GetLoadBalancer returns whether the specified load balancer and its components exist, and
// if so, what its status is.
func (az *Cloud) GetLoadBalancer(ctx context.Context, clusterName string, service *v1.Service) (status *v1.LoadBalancerStatus, exists bool, err error) {
	// Since public IP is not a part of the load balancer on Azure,
	// there is a chance that we could orphan public IP resources while we delete the load blanacer (kubernetes/kubernetes#80571).
	// We need to make sure the existence of the load balancer depends on the load balancer resource and public IP resource on Azure.
	existsPip := func() bool {
		pipName, _, err := az.determinePublicIPName(clusterName, service, nil)
		if err != nil {
			return false
		}
		pipResourceGroup := az.getPublicIPAddressResourceGroup(service)
		_, existsPip, err := az.getPublicIPAddress(pipResourceGroup, pipName, azcache.CacheReadTypeDefault)
		if err != nil {
			return false
		}
		return existsPip
	}()

	_, status, existsLb, err := az.getServiceLoadBalancer(service, clusterName, nil, false, []network.LoadBalancer{})
	if err != nil {
		return nil, existsPip, err
	}

	// Return exists = false only if the load balancer and the public IP are not found on Azure
	if !existsLb && !existsPip {
		serviceName := getServiceName(service)
		klog.V(5).Infof("getloadbalancer (cluster:%s) (service:%s) - doesn't exist", clusterName, serviceName)
		return nil, false, nil
	}

	// Return exists = true if either the load balancer or the public IP (or both) exists
	return status, true, nil
}

func getPublicIPDomainNameLabel(service *v1.Service) (string, bool) {
	if labelName, found := service.Annotations[consts.ServiceAnnotationDNSLabelName]; found {
		return labelName, found
	}
	return "", false
}

// reconcileService reconcile the LoadBalancer service. It returns LoadBalancerStatus on success.
func (az *Cloud) reconcileService(ctx context.Context, clusterName string, service *v1.Service, nodes []*v1.Node) (*v1.LoadBalancerStatus, error) {
	serviceName := getServiceName(service)
	lb, err := az.reconcileLoadBalancer(clusterName, service, nodes, true /* wantLb */)
	if err != nil {
		klog.Errorf("reconcileLoadBalancer(%s) failed: %v", serviceName, err)
		return nil, err
	}

<<<<<<< HEAD
	lbStatus, _, err := az.getServiceLoadBalancerStatus(service, lb, nil)
=======
	lbStatus, fipConfig, err := az.getServiceLoadBalancerStatus(service, lb, nil)
>>>>>>> 96e1d363
	if err != nil {
		klog.Errorf("getServiceLoadBalancerStatus(%s) failed: %v", serviceName, err)
		return nil, err
	}

	var serviceIP *string
	if lbStatus != nil && len(lbStatus.Ingress) > 0 {
		serviceIP = &lbStatus.Ingress[0].IP
	}
	klog.V(2).Infof("reconcileService: reconciling security group for service %q with IP %q, wantLb = true", serviceName, logSafe(serviceIP))
	if _, err := az.reconcileSecurityGroup(clusterName, service, serviceIP, true /* wantLb */); err != nil {
		klog.Errorf("reconcileSecurityGroup(%s) failed: %#v", serviceName, err)
		return nil, err
	}

	if fipConfig != nil {
		if err := az.reconcilePrivateLinkService(clusterName, service, fipConfig, true /* wantPLS */); err != nil {
			klog.Errorf("reconcilePrivateLinkService(%s) failed: %#v", serviceName, err)
			return nil, err
		}
	}

	updateService := updateServiceLoadBalancerIP(service, to.String(serviceIP))
	flippedService := flipServiceInternalAnnotation(updateService)
	if _, err := az.reconcileLoadBalancer(clusterName, flippedService, nil, false /* wantLb */); err != nil {
		klog.Errorf("reconcileLoadBalancer(%s) failed: %#v", serviceName, err)
		return nil, err
	}

	// lb is not reused here because the ETAG may be changed in above operations, hence reconcilePublicIP() would get lb again from cache.
	klog.V(2).Infof("reconcileService: reconciling pip")
	if _, err := az.reconcilePublicIP(clusterName, updateService, to.String(lb.Name), true /* wantLb */); err != nil {
		klog.Errorf("reconcilePublicIP(%s) failed: %#v", serviceName, err)
		return nil, err
	}

	return lbStatus, nil
}

// EnsureLoadBalancer creates a new load balancer 'name', or updates the existing one. Returns the status of the balancer
func (az *Cloud) EnsureLoadBalancer(ctx context.Context, clusterName string, service *v1.Service, nodes []*v1.Node) (*v1.LoadBalancerStatus, error) {
	// When a client updates the internal load balancer annotation,
	// the service may be switched from an internal LB to a public one, or vise versa.
	// Here we'll firstly ensure service do not lie in the opposite LB.
	var err error
	serviceName := getServiceName(service)
	mc := metrics.NewMetricContext("services", "ensure_loadbalancer", az.ResourceGroup, az.SubscriptionID, serviceName)
	klog.V(5).InfoS("EnsureLoadBalancer Start", "service", serviceName, "cluster", clusterName, "service_spec", service)

	isOperationSucceeded := false
	defer func() {
		mc.ObserveOperationWithResult(isOperationSucceeded)
		klog.V(5).InfoS("EnsureLoadBalancer Finish", "service", serviceName, "cluster", clusterName, "service_spec", service, "error", err)
	}()

	lbStatus, err := az.reconcileService(ctx, clusterName, service, nodes)
	if err != nil {
		return nil, err
	}

	isOperationSucceeded = true
	return lbStatus, nil
}

// UpdateLoadBalancer updates hosts under the specified load balancer.
func (az *Cloud) UpdateLoadBalancer(ctx context.Context, clusterName string, service *v1.Service, nodes []*v1.Node) error {
	var err error
	serviceName := getServiceName(service)
	mc := metrics.NewMetricContext("services", "update_loadbalancer", az.ResourceGroup, az.SubscriptionID, serviceName)
	klog.V(5).InfoS("UpdateLoadBalancer Start", "service", serviceName, "cluster", clusterName, "service_spec", service)
	isOperationSucceeded := false
	defer func() {
		mc.ObserveOperationWithResult(isOperationSucceeded)
		klog.V(5).InfoS("UpdateLoadBalancer Finish", "service", serviceName, "cluster", clusterName, "service_spec", service, "error", err)
	}()

	shouldUpdateLB, err := az.shouldUpdateLoadBalancer(clusterName, service, nodes)
	if err != nil {
		return err
	}

	if !shouldUpdateLB {
		isOperationSucceeded = true
		klog.V(2).Infof("UpdateLoadBalancer: skipping service %s because it is either being deleted or does not exist anymore", service.Name)
		return nil
	}

	_, err = az.reconcileService(ctx, clusterName, service, nodes)
	if err != nil {
		return err
	}

	isOperationSucceeded = true
	return nil
}

// EnsureLoadBalancerDeleted deletes the specified load balancer if it
// exists, returning nil if the load balancer specified either didn't exist or
// was successfully deleted.
// This construction is useful because many cloud providers' load balancers
// have multiple underlying components, meaning a Get could say that the LB
// doesn't exist even if some part of it is still laying around.
func (az *Cloud) EnsureLoadBalancerDeleted(ctx context.Context, clusterName string, service *v1.Service) error {
	var err error
	isInternal := requiresInternalLoadBalancer(service)
	serviceName := getServiceName(service)
	mc := metrics.NewMetricContext("services", "ensure_loadbalancer_deleted", az.ResourceGroup, az.SubscriptionID, serviceName)
	klog.V(5).InfoS("EnsureLoadBalancerDeleted Start", "service", serviceName, "cluster", clusterName, "service_spec", service)
	isOperationSucceeded := false
	defer func() {
		mc.ObserveOperationWithResult(isOperationSucceeded)
		klog.V(5).InfoS("EnsureLoadBalancerDeleted Finish", "service", serviceName, "cluster", clusterName, "service_spec", service, "error", err)
	}()

	serviceIPToCleanup, err := az.findServiceIPAddress(ctx, clusterName, service, isInternal)
	if err != nil && !retry.HasStatusForbiddenOrIgnoredError(err) {
		return err
	}

	klog.V(2).Infof("EnsureLoadBalancerDeleted: reconciling security group for service %q with IP %q, wantLb = false", serviceName, serviceIPToCleanup)
	_, err = az.reconcileSecurityGroup(clusterName, service, &serviceIPToCleanup, false /* wantLb */)
	if err != nil {
		return err
	}

	_, err = az.reconcileLoadBalancer(clusterName, service, nil, false /* wantLb */)
	if err != nil && !retry.HasStatusForbiddenOrIgnoredError(err) {
		return err
	}

	_, err = az.reconcilePublicIP(clusterName, service, "", false /* wantLb */)
	if err != nil {
		return err
	}

	klog.V(2).Infof("Delete service (%s): FINISH", serviceName)
	isOperationSucceeded = true

	return nil
}

// GetLoadBalancerName returns the LoadBalancer name.
func (az *Cloud) GetLoadBalancerName(ctx context.Context, clusterName string, service *v1.Service) string {
	return cloudprovider.DefaultLoadBalancerName(service)
}

func (az *Cloud) getLoadBalancerResourceGroup() string {
	if az.LoadBalancerResourceGroup != "" {
		return az.LoadBalancerResourceGroup
	}

	return az.ResourceGroup
}

// shouldChangeLoadBalancer determines if the load balancer of the service should be switched to another one
// according to the mode annotation on the service. This could be happened when the LB selection mode of an
// existing service is changed to another VMSS/VMAS.
func (az *Cloud) shouldChangeLoadBalancer(service *v1.Service, currLBName, clusterName string) bool {
	hasMode, isAuto, vmSetName := az.getServiceLoadBalancerMode(service)

	// if no mode is given or the mode is `__auto__`, the current LB should be kept
	if !hasMode || isAuto {
		return false
	}

	// if using the single standard load balancer, the current LB should be kept
	useSingleSLB := az.useStandardLoadBalancer() && !az.EnableMultipleStandardLoadBalancers
	if useSingleSLB {
		return false
	}

	lbName := strings.TrimSuffix(currLBName, consts.InternalLoadBalancerNameSuffix)
	// change the LB from vmSet dedicated to primary if the vmSet becomes the primary one
	if strings.EqualFold(lbName, vmSetName) {
		if lbName != clusterName &&
			strings.EqualFold(az.VMSet.GetPrimaryVMSetName(), vmSetName) {
			klog.V(2).Infof("shouldChangeLoadBalancer(%s, %s, %s): change the LB to another one", service.Name, currLBName, clusterName)
			return true
		}
		return false
	}
	if strings.EqualFold(vmSetName, az.VMSet.GetPrimaryVMSetName()) && strings.EqualFold(clusterName, lbName) {
		return false
	}

	// if the vmSet selected by the annotation is sharing the primary slb, and the service
	// has been associated to the primary slb, keep it
	useMultipleSLBs := az.useStandardLoadBalancer() && az.EnableMultipleStandardLoadBalancers
	if useMultipleSLBs &&
		az.getVMSetNamesSharingPrimarySLB().Has(strings.ToLower(vmSetName)) &&
		strings.EqualFold(lbName, clusterName) {
		return false
	}

	// if the VMSS/VMAS of the current LB is different from the mode, change the LB
	// to another one
	klog.V(2).Infof("shouldChangeLoadBalancer(%s, %s, %s): change the LB to another one", service.Name, currLBName, clusterName)
	return true
}

func (az *Cloud) removeFrontendIPConfigurationFromLoadBalancer(lb *network.LoadBalancer, existingLBs []network.LoadBalancer, fip *network.FrontendIPConfiguration, clusterName string, service *v1.Service) error {
	if lb == nil || lb.LoadBalancerPropertiesFormat == nil || lb.FrontendIPConfigurations == nil {
		return nil
	}
	fipConfigs := *lb.FrontendIPConfigurations
	for i, fipConfig := range fipConfigs {
		if strings.EqualFold(to.String(fipConfig.Name), to.String(fip.Name)) {
			fipConfigs = append(fipConfigs[:i], fipConfigs[i+1:]...)
			break
		}
	}
	lb.FrontendIPConfigurations = &fipConfigs

	// also remove the corresponding rules/probes
	if lb.LoadBalancingRules != nil {
		lbRules := *lb.LoadBalancingRules
		for i := len(lbRules) - 1; i >= 0; i-- {
			if strings.Contains(to.String(lbRules[i].Name), to.String(fip.Name)) {
				lbRules = append(lbRules[:i], lbRules[i+1:]...)
			}
		}
		lb.LoadBalancingRules = &lbRules
	}
	if lb.Probes != nil {
		lbProbes := *lb.Probes
		for i := len(lbProbes) - 1; i >= 0; i-- {
			if strings.Contains(to.String(lbProbes[i].Name), to.String(fip.Name)) {
				lbProbes = append(lbProbes[:i], lbProbes[i+1:]...)
			}
		}
		lb.Probes = &lbProbes
	}

	// clean up any private link service associated with the frontEndIPConfig
	err := az.reconcilePrivateLinkService(clusterName, service, fip, false /* wantPLS */)
	if err != nil {
		klog.Errorf("removeFrontendIPConfigurationFromLoadBalancer(%s, %s, %s, %s): failed to clean up PLS: %v", to.String(lb.Name), to.String(fip.Name), clusterName, service.Name, err)
		return err
	}

	if len(fipConfigs) == 0 {
		klog.V(2).Infof("removeFrontendIPConfigurationFromLoadBalancer(%s, %s, %s, %s): deleting load balancer because there is no remaining frontend IP configurations", to.String(lb.Name), to.String(fip.Name), clusterName, service.Name)
		err := az.cleanOrphanedLoadBalancer(lb, existingLBs, service, clusterName)
		if err != nil {
			klog.Errorf("removeFrontendIPConfigurationFromLoadBalancer(%s, %s, %s, %s): failed to cleanupOrphanedLoadBalancer: %v", to.String(lb.Name), to.String(fip.Name), clusterName, service.Name, err)
			return err
		}
	} else {
		klog.V(2).Infof("removeFrontendIPConfigurationFromLoadBalancer(%s, %s, %s, %s): updating the load balancer", to.String(lb.Name), to.String(fip.Name), clusterName, service.Name)
		err := az.CreateOrUpdateLB(service, *lb)
		if err != nil {
			klog.Errorf("removeFrontendIPConfigurationFromLoadBalancer(%s, %s, %s, %s): failed to CreateOrUpdateLB: %v", to.String(lb.Name), to.String(fip.Name), clusterName, service.Name, err)
			return err
		}
		_ = az.lbCache.Delete(to.String(lb.Name))
	}
	return nil
}

func (az *Cloud) cleanOrphanedLoadBalancer(lb *network.LoadBalancer, existingLBs []network.LoadBalancer, service *v1.Service, clusterName string) error {
	lbName := to.String(lb.Name)
	serviceName := getServiceName(service)
	isBackendPoolPreConfigured := az.isBackendPoolPreConfigured(service)
	lbResourceGroup := az.getLoadBalancerResourceGroup()
	lbBackendPoolName := getBackendPoolName(clusterName, service)
	lbBackendPoolID := az.getBackendPoolID(lbName, lbResourceGroup, lbBackendPoolName)
	if isBackendPoolPreConfigured {
		klog.V(2).Infof("cleanOrphanedLoadBalancer(%s, %s, %s): ignore cleanup of dirty lb because the lb is pre-configured", lbName, serviceName, clusterName)
	} else {
		foundLB := false
		for _, existingLB := range existingLBs {
			if strings.EqualFold(to.String(lb.Name), to.String(existingLB.Name)) {
				foundLB = true
				break
			}
		}
		if !foundLB {
			klog.V(2).Infof("cleanOrphanedLoadBalancer: the LB %s doesn't exist, will not delete it", to.String(lb.Name))
			return nil
		}

		// When FrontendIPConfigurations is empty, we need to delete the Azure load balancer resource itself,
		// because an Azure load balancer cannot have an empty FrontendIPConfigurations collection
		klog.V(2).Infof("cleanOrphanedLoadBalancer(%s, %s, %s): deleting the LB since there are no remaining frontendIPConfigurations", lbName, serviceName, clusterName)

		// Remove backend pools from vmSets. This is required for virtual machine scale sets before removing the LB.
		vmSetName := az.mapLoadBalancerNameToVMSet(lbName, clusterName)
		if _, ok := az.VMSet.(*availabilitySet); ok {
			// do nothing for availability set
			lb.BackendAddressPools = nil
		}

		deleteErr := az.safeDeleteLoadBalancer(*lb, clusterName, vmSetName, service)
		if deleteErr != nil {
			klog.Warningf("cleanOrphanedLoadBalancer(%s, %s, %s): failed to DeleteLB: %v", lbName, serviceName, clusterName, deleteErr)

			rgName, vmssName, parseErr := retry.GetVMSSMetadataByRawError(deleteErr)
			if parseErr != nil {
				klog.Warningf("cleanOrphanedLoadBalancer(%s, %s, %s): failed to parse error: %v", lbName, serviceName, clusterName, parseErr)
				return deleteErr.Error()
			}
			if rgName == "" || vmssName == "" {
				klog.Warningf("cleanOrphanedLoadBalancer(%s, %s, %s): empty rgName or vmssName", lbName, serviceName, clusterName)
				return deleteErr.Error()
			}

			// if we reach here, it means the VM couldn't be deleted because it is being referenced by a VMSS
			if _, ok := az.VMSet.(*ScaleSet); !ok {
				klog.Warningf("cleanOrphanedLoadBalancer(%s, %s, %s): unexpected VMSet type, expected VMSS", lbName, serviceName, clusterName)
				return deleteErr.Error()
			}

			if !strings.EqualFold(rgName, az.ResourceGroup) {
				return fmt.Errorf("cleanOrphanedLoadBalancer(%s, %s, %s): the VMSS %s is in the resource group %s, but is referencing the LB in %s", lbName, serviceName, clusterName, vmssName, rgName, az.ResourceGroup)
			}

			vmssNamesMap := map[string]bool{vmssName: true}
			err := az.VMSet.EnsureBackendPoolDeletedFromVMSets(vmssNamesMap, lbBackendPoolID)
			if err != nil {
				klog.Errorf("cleanOrphanedLoadBalancer(%s, %s, %s): failed to EnsureBackendPoolDeletedFromVMSets: %v", lbName, serviceName, clusterName, err)
				return err
			}

			deleteErr := az.DeleteLB(service, lbName)
			if deleteErr != nil {
				klog.Errorf("cleanOrphanedLoadBalancer(%s, %s, %s): failed delete lb for the second time, stop retrying: %v", lbName, serviceName, clusterName, deleteErr)
				return deleteErr.Error()
			}
		}
		klog.V(10).Infof("cleanOrphanedLoadBalancer(%s, %s, %s): az.DeleteLB finished", lbName, serviceName, clusterName)
	}
	return nil
}

// safeDeleteLoadBalancer deletes the load balancer after decoupling it from the vmSet
func (az *Cloud) safeDeleteLoadBalancer(lb network.LoadBalancer, clusterName, vmSetName string, service *v1.Service) *retry.Error {
	if isLBBackendPoolTypeIPConfig(service, &lb, clusterName) {
		lbBackendPoolID := az.getBackendPoolID(to.String(lb.Name), az.getLoadBalancerResourceGroup(), getBackendPoolName(clusterName, service))
		err := az.VMSet.EnsureBackendPoolDeleted(service, lbBackendPoolID, vmSetName, lb.BackendAddressPools, true)
		if err != nil {
			return retry.NewError(false, fmt.Errorf("safeDeleteLoadBalancer: failed to EnsureBackendPoolDeleted: %w", err))
		}
	}

	klog.V(2).Infof("safeDeleteLoadBalancer: deleting LB %s", to.String(lb.Name))
	rerr := az.DeleteLB(service, to.String(lb.Name))
	if rerr != nil {
		return rerr
	}
	_ = az.lbCache.Delete(to.String(lb.Name))

	return nil
}

// reconcileSharedLoadBalancer deletes the dedicated SLBs of the non-primary vmSets. There are
// two scenarios where this operation is needed:
// 1. Using multiple slbs and the vmSet is supposed to share the primary slb.
// 2. When migrating from multiple slbs to single slb mode.
// It also ensures those vmSets are joint the backend pools of the primary SLBs.
// It runs only once everytime the cloud controller manager restarts.
func (az *Cloud) reconcileSharedLoadBalancer(service *v1.Service, clusterName string, nodes []*v1.Node) ([]network.LoadBalancer, error) {
	var (
		existingLBs []network.LoadBalancer
		err         error
	)

	existingLBs, err = az.ListManagedLBs(service, nodes, clusterName)
	if err != nil {
		return nil, fmt.Errorf("reconcileSharedLoadBalancer: failed to list managed LB: %w", err)
	}

	// only run once since the controller manager rebooted
	if az.isSharedLoadBalancerSynced {
		return existingLBs, nil
	}
	defer func() {
		if err == nil {
			az.isSharedLoadBalancerSynced = true
		}
	}()

	// skip if the cluster is using basic LB
	if !az.useStandardLoadBalancer() {
		return existingLBs, nil
	}

	// Skip if nodes is nil, which means the service is being deleted.
	// When nodes is nil, all LBs included unmanaged LBs will be returned,
	// if we don't skip this function, the unmanaged ones may be deleted later.
	if nodes == nil {
		klog.V(4).Infof("reconcileSharedLoadBalancer: returning early because the service %s is being deleted", service.Name)
		return existingLBs, nil
	}

	lbNamesToBeDeleted := sets.NewString()
	// delete unwanted LBs
	for _, lb := range existingLBs {
		klog.V(4).Infof("reconcileSharedLoadBalancer: checking LB %s", to.String(lb.Name))
		// skip the internal or external primary load balancer
		lbNamePrefix := strings.TrimSuffix(to.String(lb.Name), consts.InternalLoadBalancerNameSuffix)
		if strings.EqualFold(lbNamePrefix, clusterName) {
			continue
		}

		// skip if the multiple slbs mode is enabled and
		// the vmSet is supposed to have dedicated SLBs
		vmSetName := strings.ToLower(az.mapLoadBalancerNameToVMSet(to.String(lb.Name), clusterName))
		if az.EnableMultipleStandardLoadBalancers && !az.getVMSetNamesSharingPrimarySLB().Has(vmSetName) {
			klog.V(4).Infof("reconcileSharedLoadBalancer: skip deleting the LB %s because the vmSet %s needs a dedicated SLB", to.String(lb.Name), vmSetName)
			continue
		}

		// For non-primary load balancer, the lb name is the name of the VMSet.
		// If the VMSet name is in az.NodePoolsWithoutDedicatedSLB, we should
		// decouple the VMSet from the lb and delete the lb. Then adding the VMSet
		// to the backend pool of the primary slb.
		klog.V(2).Infof("reconcileSharedLoadBalancer: deleting LB %s because the corresponding vmSet is supposed to be in the primary SLB", to.String(lb.Name))
		rerr := az.safeDeleteLoadBalancer(lb, clusterName, vmSetName, service)
		if rerr != nil {
			return nil, rerr.Error()
		}

		// remove the deleted lb from the list and construct a new primary
		// lb, so that getServiceLoadBalancer doesn't have to call list api again
		lbNamesToBeDeleted.Insert(strings.ToLower(to.String(lb.Name)))
	}

	for i := len(existingLBs) - 1; i >= 0; i-- {
		lb := existingLBs[i]
		if !lbNamesToBeDeleted.Has(strings.ToLower(to.String(lb.Name))) {
			continue
		}
		// remove the deleted LB from the list
		existingLBs = append(existingLBs[:i], existingLBs[i+1:]...)
	}

	return existingLBs, nil
}

// getServiceLoadBalancer gets the loadbalancer for the service if it already exists.
// If wantLb is TRUE then -it selects a new load balancer.
// In case the selected load balancer does not exist it returns network.LoadBalancer struct
// with added metadata (such as name, location) and existsLB set to FALSE.
// By default - cluster default LB is returned.
func (az *Cloud) getServiceLoadBalancer(service *v1.Service, clusterName string, nodes []*v1.Node, wantLb bool, existingLBs []network.LoadBalancer) (lb *network.LoadBalancer, status *v1.LoadBalancerStatus, exists bool, err error) {
	isInternal := requiresInternalLoadBalancer(service)
	var defaultLB *network.LoadBalancer
	primaryVMSetName := az.VMSet.GetPrimaryVMSetName()
	defaultLBName := az.getAzureLoadBalancerName(clusterName, primaryVMSetName, isInternal)
	useMultipleSLBs := az.useStandardLoadBalancer() && az.EnableMultipleStandardLoadBalancers

	// reuse the lb list from reconcileSharedLoadBalancer to reduce the api call
	if len(existingLBs) == 0 {
		existingLBs, err = az.ListLB(service)
		if err != nil {
			return nil, nil, false, err
		}
	}

	// reuse pip list to reduce api call
	var pips *[]network.PublicIPAddress

	// check if the service already has a load balancer
	for i := range existingLBs {
		existingLB := existingLBs[i]
		existingLBNamePrefix := strings.TrimSuffix(to.String(existingLB.Name), consts.InternalLoadBalancerNameSuffix)

		// for the primary standard load balancer (internal or external), when enabled multiple slbs
		if strings.EqualFold(existingLBNamePrefix, clusterName) && useMultipleSLBs {
			shouldRemoveVMSetFromSLB := func(vmSetName string) bool {
				// not removing the vmSet from the primary SLB
				// if it is supposed to share the primary SLB.
				if az.getVMSetNamesSharingPrimarySLB().Has(strings.ToLower(vmSetName)) {
					return false
				}

				// removing the vmSet from the primary SLB if
				// it is not the primary vmSet. There are two situations:
				// 1. when migrating from single SLB to multiple SLBs, we
				// need to remove all non-primary vmSets from the primary SLB;
				// 2. when migrating from shared mode to dedicated SLB, we
				// need to remove the specific vmSet from the primary SLB.
				return !strings.EqualFold(vmSetName, primaryVMSetName) && vmSetName != ""
			}
			cleanedLB, err := az.LoadBalancerBackendPool.CleanupVMSetFromBackendPoolByCondition(&existingLB, service, nodes, clusterName, shouldRemoveVMSetFromSLB)
			if err != nil {
				return nil, nil, false, err
			}
			existingLB = *cleanedLB
			existingLBs[i] = *cleanedLB
		}
		if strings.EqualFold(*existingLB.Name, defaultLBName) {
			defaultLB = &existingLB
		}
		if isInternalLoadBalancer(&existingLB) != isInternal {
			continue
		}
		var fipConfig *network.FrontendIPConfiguration
		status, fipConfig, err = az.getServiceLoadBalancerStatus(service, &existingLB, pips)
		if err != nil {
			return nil, nil, false, err
		}
		if status == nil {
			// service is not on this load balancer
			continue
		}
		klog.V(4).Infof("getServiceLoadBalancer(%s, %s, %v): current lb ip: %s", service.Name, clusterName, wantLb, status.Ingress[0].IP)

		// select another load balancer instead of returning
		// the current one if the change is needed
		if wantLb && az.shouldChangeLoadBalancer(service, to.String(existingLB.Name), clusterName) {
			if err := az.removeFrontendIPConfigurationFromLoadBalancer(&existingLB, existingLBs, fipConfig, clusterName, service); err != nil {
				klog.Errorf("getServiceLoadBalancer(%s, %s, %v): failed to remove frontend IP configuration from load balancer: %v", service.Name, clusterName, wantLb, err)
				return nil, nil, false, err
			}
			break
		}

		return &existingLB, status, true, nil
	}

	// Service does not have a load balancer, select one.
	// Single standard load balancer doesn't need this because
	// all backends nodes should be added to same LB.
	useSingleSLB := az.useStandardLoadBalancer() && !az.EnableMultipleStandardLoadBalancers
	if wantLb && !useSingleSLB {
		// select new load balancer for service
		selectedLB, exists, err := az.selectLoadBalancer(clusterName, service, &existingLBs, nodes)
		if err != nil {
			return nil, nil, false, err
		}

		return selectedLB, status, exists, err
	}

	// create a default LB with meta data if not present
	if defaultLB == nil {
		defaultLB = &network.LoadBalancer{
			Name:                         &defaultLBName,
			Location:                     &az.Location,
			LoadBalancerPropertiesFormat: &network.LoadBalancerPropertiesFormat{},
		}
		if az.useStandardLoadBalancer() {
			defaultLB.Sku = &network.LoadBalancerSku{
				Name: network.LoadBalancerSkuNameStandard,
			}
		}
		if az.HasExtendedLocation() {
			defaultLB.ExtendedLocation = &network.ExtendedLocation{
				Name: &az.ExtendedLocationName,
				Type: getExtendedLocationTypeFromString(az.ExtendedLocationType),
			}
		}
	}

	return defaultLB, nil, false, nil
}

// selectLoadBalancer selects load balancer for the service in the cluster.
// The selection algorithm selects the load balancer which currently has
// the minimum lb rules. If there are multiple LBs with same number of rules,
// then selects the first one (sorted based on name).
func (az *Cloud) selectLoadBalancer(clusterName string, service *v1.Service, existingLBs *[]network.LoadBalancer, nodes []*v1.Node) (selectedLB *network.LoadBalancer, existsLb bool, err error) {
	isInternal := requiresInternalLoadBalancer(service)
	serviceName := getServiceName(service)
	klog.V(2).Infof("selectLoadBalancer for service (%s): isInternal(%v) - start", serviceName, isInternal)
	vmSetNames, err := az.VMSet.GetVMSetNames(service, nodes)
	if err != nil {
		klog.Errorf("az.selectLoadBalancer: cluster(%s) service(%s) isInternal(%t) - az.GetVMSetNames failed, err=(%v)", clusterName, serviceName, isInternal, err)
		return nil, false, err
	}
	klog.V(2).Infof("selectLoadBalancer: cluster(%s) service(%s) isInternal(%t) - vmSetNames %v", clusterName, serviceName, isInternal, *vmSetNames)

	mapExistingLBs := map[string]network.LoadBalancer{}
	for _, lb := range *existingLBs {
		mapExistingLBs[*lb.Name] = lb
	}
	selectedLBRuleCount := math.MaxInt32
	for _, currVMSetName := range *vmSetNames {
		currLBName := az.getAzureLoadBalancerName(clusterName, currVMSetName, isInternal)
		lb, exists := mapExistingLBs[currLBName]
		if !exists {
			// select this LB as this is a new LB and will have minimum rules
			// create tmp lb struct to hold metadata for the new load-balancer
			var loadBalancerSKU network.LoadBalancerSkuName
			if az.useStandardLoadBalancer() {
				loadBalancerSKU = network.LoadBalancerSkuNameStandard
			} else {
				loadBalancerSKU = network.LoadBalancerSkuNameBasic
			}
			selectedLB = &network.LoadBalancer{
				Name:                         &currLBName,
				Location:                     &az.Location,
				Sku:                          &network.LoadBalancerSku{Name: loadBalancerSKU},
				LoadBalancerPropertiesFormat: &network.LoadBalancerPropertiesFormat{},
			}
			if az.HasExtendedLocation() {
				selectedLB.ExtendedLocation = &network.ExtendedLocation{
					Name: &az.ExtendedLocationName,
					Type: getExtendedLocationTypeFromString(az.ExtendedLocationType),
				}
			}

			return selectedLB, false, nil
		}

		lbRules := *lb.LoadBalancingRules
		currLBRuleCount := 0
		if lbRules != nil {
			currLBRuleCount = len(lbRules)
		}
		if currLBRuleCount < selectedLBRuleCount {
			selectedLBRuleCount = currLBRuleCount
			selectedLB = &lb
		}
	}

	if selectedLB == nil {
		err = fmt.Errorf("selectLoadBalancer: cluster(%s) service(%s) isInternal(%t) - unable to find load balancer for selected VM sets %v", clusterName, serviceName, isInternal, *vmSetNames)
		klog.Error(err)
		return nil, false, err
	}
	// validate if the selected LB has not exceeded the MaximumLoadBalancerRuleCount
	if az.Config.MaximumLoadBalancerRuleCount != 0 && selectedLBRuleCount >= az.Config.MaximumLoadBalancerRuleCount {
		err = fmt.Errorf("selectLoadBalancer: cluster(%s) service(%s) isInternal(%t) -  all available load balancers have exceeded maximum rule limit %d, vmSetNames (%v)", clusterName, serviceName, isInternal, selectedLBRuleCount, *vmSetNames)
		klog.Error(err)
		return selectedLB, existsLb, err
	}

	return selectedLB, existsLb, nil
}

func (az *Cloud) getServiceLoadBalancerStatus(service *v1.Service, lb *network.LoadBalancer, pips *[]network.PublicIPAddress) (status *v1.LoadBalancerStatus, fipConfig *network.FrontendIPConfiguration, err error) {
	if lb == nil {
		klog.V(10).Info("getServiceLoadBalancerStatus: lb is nil")
		return nil, nil, nil
	}
	if lb.FrontendIPConfigurations == nil || len(*lb.FrontendIPConfigurations) == 0 {
		klog.V(10).Info("getServiceLoadBalancerStatus: lb.FrontendIPConfigurations is nil")
		return nil, nil, nil
	}
	isInternal := requiresInternalLoadBalancer(service)
	serviceName := getServiceName(service)
	for _, ipConfiguration := range *lb.FrontendIPConfigurations {
		owns, isPrimaryService, err := az.serviceOwnsFrontendIP(ipConfiguration, service, pips)
		if err != nil {
			return nil, nil, fmt.Errorf("get(%s): lb(%s) - failed to filter frontend IP configs with error: %w", serviceName, to.String(lb.Name), err)
		}
		if owns {
			klog.V(2).Infof("get(%s): lb(%s) - found frontend IP config, primary service: %v", serviceName, to.String(lb.Name), isPrimaryService)

			var lbIP *string
			if isInternal {
				lbIP = ipConfiguration.PrivateIPAddress
			} else {
				if ipConfiguration.PublicIPAddress == nil {
					return nil, nil, fmt.Errorf("get(%s): lb(%s) - failed to get LB PublicIPAddress is Nil", serviceName, *lb.Name)
				}
				pipID := ipConfiguration.PublicIPAddress.ID
				if pipID == nil {
					return nil, nil, fmt.Errorf("get(%s): lb(%s) - failed to get LB PublicIPAddress ID is Nil", serviceName, *lb.Name)
				}
				pipName, err := getLastSegment(*pipID, "/")
				if err != nil {
					return nil, nil, fmt.Errorf("get(%s): lb(%s) - failed to get LB PublicIPAddress Name from ID(%s)", serviceName, *lb.Name, *pipID)
				}
				pip, existsPip, err := az.getPublicIPAddress(az.getPublicIPAddressResourceGroup(service), pipName, azcache.CacheReadTypeDefault)
				if err != nil {
					return nil, nil, err
				}
				if existsPip {
					lbIP = pip.IPAddress
				}
			}

			klog.V(2).Infof("getServiceLoadBalancerStatus gets ingress IP %q from frontendIPConfiguration %q for service %q", to.String(lbIP), to.String(ipConfiguration.Name), serviceName)

			// set additional public IPs to LoadBalancerStatus, so that kube-proxy would create their iptables rules.
			lbIngress := []v1.LoadBalancerIngress{{IP: to.String(lbIP)}}
			additionalIPs, err := getServiceAdditionalPublicIPs(service)
			if err != nil {
				return &v1.LoadBalancerStatus{Ingress: lbIngress}, &ipConfiguration, err
			}
			if len(additionalIPs) > 0 {
				for _, pip := range additionalIPs {
					lbIngress = append(lbIngress, v1.LoadBalancerIngress{
						IP: pip,
					})
				}
			}

			return &v1.LoadBalancerStatus{Ingress: lbIngress}, &ipConfiguration, nil
		}
	}

	return nil, nil, nil
}

func (az *Cloud) determinePublicIPName(clusterName string, service *v1.Service, pips *[]network.PublicIPAddress) (string, bool, error) {
	var shouldPIPExisted bool
	if name, found := service.Annotations[consts.ServiceAnnotationPIPName]; found && name != "" {
		shouldPIPExisted = true
		return name, shouldPIPExisted, nil
	}

	pipResourceGroup := az.getPublicIPAddressResourceGroup(service)
	loadBalancerIP := service.Spec.LoadBalancerIP

	// Assume that the service without loadBalancerIP set is a primary service.
	// If a secondary service doesn't set the loadBalancerIP, it is not allowed to share the IP.
	if len(loadBalancerIP) == 0 {
		return az.getPublicIPName(clusterName, service), shouldPIPExisted, nil
	}

	// For the services with loadBalancerIP set, an existing public IP is required, primary
	// or secondary, or a public IP not found error would be reported.
	pip, err := az.findMatchedPIPByLoadBalancerIP(service, loadBalancerIP, pipResourceGroup, pips)
	if err != nil {
		return "", shouldPIPExisted, err
	}

	if pip != nil && pip.Name != nil {
		return *pip.Name, shouldPIPExisted, nil
	}

	return "", shouldPIPExisted, fmt.Errorf("user supplied IP Address %s was not found in resource group %s", loadBalancerIP, pipResourceGroup)
}

func (az *Cloud) findMatchedPIPByLoadBalancerIP(service *v1.Service, loadBalancerIP, pipResourceGroup string, pips *[]network.PublicIPAddress) (*network.PublicIPAddress, error) {
	if pips == nil {
		pipList, err := az.ListPIP(service, pipResourceGroup)
		if err != nil {
			return nil, err
		}
		pips = &pipList
	}
	for _, pip := range *pips {
		if pip.PublicIPAddressPropertiesFormat.IPAddress != nil &&
			*pip.PublicIPAddressPropertiesFormat.IPAddress == loadBalancerIP {
			return &pip, nil
		}
	}

	return nil, fmt.Errorf("findMatchedPIPByLoadBalancerIP: cannot find public IP with IP address %s in resource group %s", loadBalancerIP, pipResourceGroup)
}

func flipServiceInternalAnnotation(service *v1.Service) *v1.Service {
	copyService := service.DeepCopy()
	if copyService.Annotations == nil {
		copyService.Annotations = map[string]string{}
	}
	if v, ok := copyService.Annotations[consts.ServiceAnnotationLoadBalancerInternal]; ok && v == consts.TrueAnnotationValue {
		// If it is internal now, we make it external by remove the annotation
		delete(copyService.Annotations, consts.ServiceAnnotationLoadBalancerInternal)
	} else {
		// If it is external now, we make it internal
		copyService.Annotations[consts.ServiceAnnotationLoadBalancerInternal] = consts.TrueAnnotationValue
	}
	return copyService
}

func updateServiceLoadBalancerIP(service *v1.Service, serviceIP string) *v1.Service {
	copyService := service.DeepCopy()
	if len(serviceIP) > 0 && copyService != nil {
		copyService.Spec.LoadBalancerIP = serviceIP
	}
	return copyService
}

func (az *Cloud) findServiceIPAddress(ctx context.Context, clusterName string, service *v1.Service, isInternalLb bool) (string, error) {
	if len(service.Spec.LoadBalancerIP) > 0 {
		return service.Spec.LoadBalancerIP, nil
	}

	if len(service.Status.LoadBalancer.Ingress) > 0 && len(service.Status.LoadBalancer.Ingress[0].IP) > 0 {
		return service.Status.LoadBalancer.Ingress[0].IP, nil
	}

	_, lbStatus, existsLb, err := az.getServiceLoadBalancer(service, clusterName, nil, false, []network.LoadBalancer{})
	if err != nil {
		return "", err
	}
	if !existsLb {
		klog.V(2).Infof("Expected to find an IP address for service %s but did not. Assuming it has been removed", service.Name)
		return "", nil
	}
	if len(lbStatus.Ingress) < 1 {
		klog.V(2).Infof("Expected to find an IP address for service %s but it had no ingresses. Assuming it has been removed", service.Name)
		return "", nil
	}

	return lbStatus.Ingress[0].IP, nil
}

func (az *Cloud) ensurePublicIPExists(service *v1.Service, pipName string, domainNameLabel, clusterName string, shouldPIPExisted, foundDNSLabelAnnotation bool) (*network.PublicIPAddress, error) {
	pipResourceGroup := az.getPublicIPAddressResourceGroup(service)
	pip, existsPip, err := az.getPublicIPAddress(pipResourceGroup, pipName, azcache.CacheReadTypeDefault)
	if err != nil {
		return nil, err
	}

	serviceName := getServiceName(service)

	var changed bool
	if existsPip {
		// ensure that the service tag is good for managed pips
		owns, isUserAssignedPIP := serviceOwnsPublicIP(service, &pip, clusterName)
		if owns && !isUserAssignedPIP {
			changed, err = bindServicesToPIP(&pip, []string{serviceName}, false)
			if err != nil {
				return nil, err
			}
		}

		if pip.Tags == nil {
			pip.Tags = make(map[string]*string)
		}

		// return if pip exist and dns label is the same
		if strings.EqualFold(getDomainNameLabel(&pip), domainNameLabel) {
			if existingServiceName := getServiceFromPIPDNSTags(pip.Tags); existingServiceName != "" && strings.EqualFold(existingServiceName, serviceName) {
				klog.V(6).Infof("ensurePublicIPExists for service(%s): pip(%s) - "+
					"the service is using the DNS label on the public IP", serviceName, pipName)

				var rerr *retry.Error
				if changed {
					klog.V(2).Infof("ensurePublicIPExists: updating the PIP %s for the incoming service %s", pipName, serviceName)
					err = az.CreateOrUpdatePIP(service, pipResourceGroup, pip)
					if err != nil {
						return nil, err
					}

					ctx, cancel := getContextWithCancel()
					defer cancel()
					pip, rerr = az.PublicIPAddressesClient.Get(ctx, pipResourceGroup, *pip.Name, "")
					if rerr != nil {
						return nil, rerr.Error()
					}
				}

				return &pip, nil
			}
		}

		klog.V(2).Infof("ensurePublicIPExists for service(%s): pip(%s) - updating", serviceName, to.String(pip.Name))
		if pip.PublicIPAddressPropertiesFormat == nil {
			pip.PublicIPAddressPropertiesFormat = &network.PublicIPAddressPropertiesFormat{
				PublicIPAllocationMethod: network.IPAllocationMethodStatic,
			}
			changed = true
		}
	} else {
		if shouldPIPExisted {
			return nil, fmt.Errorf("PublicIP from annotation azure-pip-name=%s for service %s doesn't exist", pipName, serviceName)
		}

		changed = true

		pip.Name = to.StringPtr(pipName)
		pip.Location = to.StringPtr(az.Location)
		if az.HasExtendedLocation() {
			klog.V(2).Infof("Using extended location with name %s, and type %s for PIP", az.ExtendedLocationName, az.ExtendedLocationType)
			pip.ExtendedLocation = &network.ExtendedLocation{
				Name: &az.ExtendedLocationName,
				Type: getExtendedLocationTypeFromString(az.ExtendedLocationType),
			}
		}
		pip.PublicIPAddressPropertiesFormat = &network.PublicIPAddressPropertiesFormat{
			PublicIPAllocationMethod: network.IPAllocationMethodStatic,
			IPTags:                   getServiceIPTagRequestForPublicIP(service).IPTags,
		}
		pip.Tags = map[string]*string{
			consts.ServiceTagKey:  to.StringPtr(""),
			consts.ClusterNameKey: &clusterName,
		}
		if _, err = bindServicesToPIP(&pip, []string{serviceName}, false); err != nil {
			return nil, err
		}

		if az.useStandardLoadBalancer() {
			pip.Sku = &network.PublicIPAddressSku{
				Name: network.PublicIPAddressSkuNameStandard,
			}

			// skip adding zone info since edge zones doesn't support multiple availability zones.
			if !az.HasExtendedLocation() {
				// only add zone information for the new standard pips
				zones, err := az.getRegionZonesBackoff(to.String(pip.Location))
				if err != nil {
					return nil, err
				}
				if len(zones) > 0 {
					pip.Zones = &zones
				}
			}
		}
		klog.V(2).Infof("ensurePublicIPExists for service(%s): pip(%s) - creating", serviceName, *pip.Name)
	}

	if foundDNSLabelAnnotation {
		updatedDNSSettings, err := reconcileDNSSettings(&pip, domainNameLabel, serviceName, pipName)
		if err != nil {
			return nil, fmt.Errorf("ensurePublicIPExists for service(%s): failed to reconcileDNSSettings: %w", serviceName, err)
		}

		if updatedDNSSettings {
			changed = true
		}
	}

	// use the same family as the clusterIP as we support IPv6 single stack as well
	// as dual-stack clusters
	updatedIPSettings := az.reconcileIPSettings(&pip, service)
	if updatedIPSettings {
		changed = true
	}

	if changed {
		klog.V(2).Infof("CreateOrUpdatePIP(%s, %q): start", pipResourceGroup, *pip.Name)
		err = az.CreateOrUpdatePIP(service, pipResourceGroup, pip)
		if err != nil {
			klog.V(2).Infof("ensure(%s) abort backoff: pip(%s)", serviceName, *pip.Name)
			return nil, err
		}

		klog.V(10).Infof("CreateOrUpdatePIP(%s, %q): end", pipResourceGroup, *pip.Name)
	}

	ctx, cancel := getContextWithCancel()
	defer cancel()
	pip, rerr := az.PublicIPAddressesClient.Get(ctx, pipResourceGroup, *pip.Name, "")
	if rerr != nil {
		return nil, rerr.Error()
	}
	return &pip, nil
}

func (az *Cloud) reconcileIPSettings(pip *network.PublicIPAddress, service *v1.Service) bool {
	var changed bool

	serviceName := getServiceName(service)
	ipv6 := utilnet.IsIPv6String(service.Spec.ClusterIP)
	if ipv6 {
		klog.V(2).Infof("service(%s): pip(%s) - creating as ipv6 for clusterIP:%v", serviceName, *pip.Name, service.Spec.ClusterIP)

		if !strings.EqualFold(string(pip.PublicIPAddressVersion), string(network.IPVersionIPv6)) {
			pip.PublicIPAddressVersion = network.IPVersionIPv6
			changed = true
		}

		if az.useStandardLoadBalancer() {
			// standard sku must have static allocation method for ipv6
			if !strings.EqualFold(string(pip.PublicIPAddressPropertiesFormat.PublicIPAllocationMethod), string(network.IPAllocationMethodStatic)) {
				pip.PublicIPAddressPropertiesFormat.PublicIPAllocationMethod = network.IPAllocationMethodStatic
				changed = true
			}
		} else if !strings.EqualFold(string(pip.PublicIPAddressPropertiesFormat.PublicIPAllocationMethod), string(network.IPAllocationMethodDynamic)) {
			pip.PublicIPAddressPropertiesFormat.PublicIPAllocationMethod = network.IPAllocationMethodDynamic
			changed = true
		}
	} else {
		klog.V(2).Infof("service(%s): pip(%s) - creating as ipv4 for clusterIP:%v", serviceName, *pip.Name, service.Spec.ClusterIP)

		if !strings.EqualFold(string(pip.PublicIPAddressVersion), string(network.IPVersionIPv6)) {
			pip.PublicIPAddressVersion = network.IPVersionIPv4
			changed = true
		}
	}

	return changed
}

func reconcileDNSSettings(pip *network.PublicIPAddress, domainNameLabel, serviceName, pipName string) (bool, error) {
	var changed bool

	if existingServiceName := getServiceFromPIPDNSTags(pip.Tags); existingServiceName != "" && !strings.EqualFold(existingServiceName, serviceName) {
		return false, fmt.Errorf("ensurePublicIPExists for service(%s): pip(%s) - there is an existing service %s consuming the DNS label on the public IP, so the service cannot set the DNS label annotation with this value", serviceName, pipName, existingServiceName)
	}

	if len(domainNameLabel) == 0 {
		if pip.PublicIPAddressPropertiesFormat.DNSSettings != nil {
			pip.PublicIPAddressPropertiesFormat.DNSSettings = nil
			changed = true
		}
	} else {
		if pip.PublicIPAddressPropertiesFormat.DNSSettings == nil ||
			pip.PublicIPAddressPropertiesFormat.DNSSettings.DomainNameLabel == nil {
			klog.V(6).Infof("ensurePublicIPExists for service(%s): pip(%s) - no existing DNS label on the public IP, create one", serviceName, pipName)
			pip.PublicIPAddressPropertiesFormat.DNSSettings = &network.PublicIPAddressDNSSettings{
				DomainNameLabel: &domainNameLabel,
			}
			changed = true
		} else {
			existingDNSLabel := pip.PublicIPAddressPropertiesFormat.DNSSettings.DomainNameLabel
			if !strings.EqualFold(to.String(existingDNSLabel), domainNameLabel) {
				return false, fmt.Errorf("ensurePublicIPExists for service(%s): pip(%s) - there is an existing DNS label %s on the public IP", serviceName, pipName, *existingDNSLabel)
			}
		}

		if svc := getServiceFromPIPDNSTags(pip.Tags); svc == "" || !strings.EqualFold(svc, serviceName) {
			pip.Tags[consts.ServiceUsingDNSKey] = &serviceName
			changed = true
		}
	}

	return changed, nil
}

func getServiceFromPIPDNSTags(tags map[string]*string) string {
	v, ok := tags[consts.ServiceUsingDNSKey]
	if ok && v != nil {
		return *v
	}

	v, ok = tags[consts.LegacyServiceUsingDNSKey]
	if ok && v != nil {
		return *v
	}

	return ""
}

func getServiceFromPIPServiceTags(tags map[string]*string) string {
	v, ok := tags[consts.ServiceTagKey]
	if ok && v != nil {
		return *v
	}

	v, ok = tags[consts.LegacyServiceTagKey]
	if ok && v != nil {
		return *v
	}

	return ""
}

func getClusterFromPIPClusterTags(tags map[string]*string) string {
	v, ok := tags[consts.ClusterNameKey]
	if ok && v != nil {
		return *v
	}

	v, ok = tags[consts.LegacyClusterNameKey]
	if ok && v != nil {
		return *v
	}

	return ""
}

type serviceIPTagRequest struct {
	IPTagsRequestedByAnnotation bool
	IPTags                      *[]network.IPTag
}

// Get the ip tag Request for the public ip from service annotations.
func getServiceIPTagRequestForPublicIP(service *v1.Service) serviceIPTagRequest {
	if service != nil {
		if ipTagString, found := service.Annotations[consts.ServiceAnnotationIPTagsForPublicIP]; found {
			return serviceIPTagRequest{
				IPTagsRequestedByAnnotation: true,
				IPTags:                      convertIPTagMapToSlice(getIPTagMap(ipTagString)),
			}
		}
	}

	return serviceIPTagRequest{
		IPTagsRequestedByAnnotation: false,
		IPTags:                      nil,
	}
}

func getIPTagMap(ipTagString string) map[string]string {
	outputMap := make(map[string]string)
	commaDelimitedPairs := strings.Split(strings.TrimSpace(ipTagString), ",")
	for _, commaDelimitedPair := range commaDelimitedPairs {
		splitKeyValue := strings.Split(commaDelimitedPair, "=")

		// Include only valid pairs in the return value
		// Last Write wins.
		if len(splitKeyValue) == 2 {
			tagKey := strings.TrimSpace(splitKeyValue[0])
			tagValue := strings.TrimSpace(splitKeyValue[1])

			outputMap[tagKey] = tagValue
		}
	}

	return outputMap
}

func sortIPTags(ipTags *[]network.IPTag) {
	if ipTags != nil {
		sort.Slice(*ipTags, func(i, j int) bool {
			ipTag := *ipTags
			return to.String(ipTag[i].IPTagType) < to.String(ipTag[j].IPTagType) ||
				to.String(ipTag[i].Tag) < to.String(ipTag[j].Tag)
		})
	}
}

func areIPTagsEquivalent(ipTags1 *[]network.IPTag, ipTags2 *[]network.IPTag) bool {
	sortIPTags(ipTags1)
	sortIPTags(ipTags2)

	if ipTags1 == nil {
		ipTags1 = &[]network.IPTag{}
	}

	if ipTags2 == nil {
		ipTags2 = &[]network.IPTag{}
	}

	return reflect.DeepEqual(ipTags1, ipTags2)
}

func convertIPTagMapToSlice(ipTagMap map[string]string) *[]network.IPTag {
	if ipTagMap == nil {
		return nil
	}

	if len(ipTagMap) == 0 {
		return &[]network.IPTag{}
	}

	outputTags := []network.IPTag{}
	for k, v := range ipTagMap {
		ipTag := network.IPTag{
			IPTagType: to.StringPtr(k),
			Tag:       to.StringPtr(v),
		}
		outputTags = append(outputTags, ipTag)
	}

	return &outputTags
}

func getDomainNameLabel(pip *network.PublicIPAddress) string {
	if pip == nil || pip.PublicIPAddressPropertiesFormat == nil || pip.PublicIPAddressPropertiesFormat.DNSSettings == nil {
		return ""
	}
	return to.String(pip.PublicIPAddressPropertiesFormat.DNSSettings.DomainNameLabel)
}

func (az *Cloud) isFrontendIPChanged(clusterName string, config network.FrontendIPConfiguration, service *v1.Service, lbFrontendIPConfigName string, pips *[]network.PublicIPAddress) (bool, error) {
	isServiceOwnsFrontendIP, isPrimaryService, err := az.serviceOwnsFrontendIP(config, service, pips)
	if err != nil {
		return false, err
	}
	if isServiceOwnsFrontendIP && isPrimaryService && !strings.EqualFold(to.String(config.Name), lbFrontendIPConfigName) {
		return true, nil
	}
	if !strings.EqualFold(to.String(config.Name), lbFrontendIPConfigName) {
		return false, nil
	}
	loadBalancerIP := service.Spec.LoadBalancerIP
	isInternal := requiresInternalLoadBalancer(service)
	if isInternal {
		// Judge subnet
		subnetName := subnet(service)
		if subnetName != nil {
			subnet, existsSubnet, err := az.getSubnet(az.VnetName, *subnetName)
			if err != nil {
				return false, err
			}
			if !existsSubnet {
				return false, fmt.Errorf("failed to get subnet")
			}
			if config.Subnet != nil && !strings.EqualFold(to.String(config.Subnet.Name), to.String(subnet.Name)) {
				return true, nil
			}
		}
		if loadBalancerIP == "" {
			return config.PrivateIPAllocationMethod == network.IPAllocationMethodStatic, nil
		}
		return config.PrivateIPAllocationMethod != network.IPAllocationMethodStatic || !strings.EqualFold(loadBalancerIP, to.String(config.PrivateIPAddress)), nil
	}
	pipName, _, err := az.determinePublicIPName(clusterName, service, pips)
	if err != nil {
		return false, err
	}
	pipResourceGroup := az.getPublicIPAddressResourceGroup(service)
	pip, existsPip, err := az.getPublicIPAddress(pipResourceGroup, pipName, azcache.CacheReadTypeDefault)
	if err != nil {
		return false, err
	}
	if !existsPip {
		return true, nil
	}
	return config.PublicIPAddress != nil && !strings.EqualFold(to.String(pip.ID), to.String(config.PublicIPAddress.ID)), nil
}

// isFrontendIPConfigUnsafeToDelete checks if a frontend IP config is safe to be deleted.
// It is safe to be deleted if and only if there is no reference from other
// loadBalancing resources, including loadBalancing rules, outbound rules, inbound NAT rules
// and inbound NAT pools.
func (az *Cloud) isFrontendIPConfigUnsafeToDelete(
	lb *network.LoadBalancer,
	service *v1.Service,
	fipConfigID *string,
) (bool, error) {
	if lb == nil || fipConfigID == nil || *fipConfigID == "" {
		return false, fmt.Errorf("isFrontendIPConfigUnsafeToDelete: incorrect parameters")
	}

	var (
		lbRules         []network.LoadBalancingRule
		outboundRules   []network.OutboundRule
		inboundNatRules []network.InboundNatRule
		inboundNatPools []network.InboundNatPool
		unsafe          bool
	)

	if lb.LoadBalancerPropertiesFormat != nil {
		if lb.LoadBalancingRules != nil {
			lbRules = *lb.LoadBalancingRules
		}
		if lb.OutboundRules != nil {
			outboundRules = *lb.OutboundRules
		}
		if lb.InboundNatRules != nil {
			inboundNatRules = *lb.InboundNatRules
		}
		if lb.InboundNatPools != nil {
			inboundNatPools = *lb.InboundNatPools
		}
	}

	// check if there are load balancing rules from other services
	// referencing this frontend IP configuration
	for _, lbRule := range lbRules {
		if lbRule.LoadBalancingRulePropertiesFormat != nil &&
			lbRule.FrontendIPConfiguration != nil &&
			lbRule.FrontendIPConfiguration.ID != nil &&
			strings.EqualFold(*lbRule.FrontendIPConfiguration.ID, *fipConfigID) {
			if !az.serviceOwnsRule(service, *lbRule.Name) {
				warningMsg := fmt.Sprintf("isFrontendIPConfigUnsafeToDelete: frontend IP configuration with ID %s on LB %s cannot be deleted because it is being referenced by load balancing rules of other services", *fipConfigID, *lb.Name)
				klog.Warning(warningMsg)
				az.Event(service, v1.EventTypeWarning, "DeletingFrontendIPConfiguration", warningMsg)
				unsafe = true
				break
			}
		}
	}

	// check if there are outbound rules
	// referencing this frontend IP configuration
	for _, outboundRule := range outboundRules {
		if outboundRule.OutboundRulePropertiesFormat != nil && outboundRule.FrontendIPConfigurations != nil {
			outboundRuleFIPConfigs := *outboundRule.FrontendIPConfigurations
			if found := findMatchedOutboundRuleFIPConfig(fipConfigID, outboundRuleFIPConfigs); found {
				warningMsg := fmt.Sprintf("isFrontendIPConfigUnsafeToDelete: frontend IP configuration with ID %s on LB %s cannot be deleted because it is being referenced by the outbound rule %s", *fipConfigID, *lb.Name, *outboundRule.Name)
				klog.Warning(warningMsg)
				az.Event(service, v1.EventTypeWarning, "DeletingFrontendIPConfiguration", warningMsg)
				unsafe = true
				break
			}
		}
	}

	// check if there are inbound NAT rules
	// referencing this frontend IP configuration
	for _, inboundNatRule := range inboundNatRules {
		if inboundNatRule.InboundNatRulePropertiesFormat != nil &&
			inboundNatRule.FrontendIPConfiguration != nil &&
			inboundNatRule.FrontendIPConfiguration.ID != nil &&
			strings.EqualFold(*inboundNatRule.FrontendIPConfiguration.ID, *fipConfigID) {
			warningMsg := fmt.Sprintf("isFrontendIPConfigUnsafeToDelete: frontend IP configuration with ID %s on LB %s cannot be deleted because it is being referenced by the inbound NAT rule %s", *fipConfigID, *lb.Name, *inboundNatRule.Name)
			klog.Warning(warningMsg)
			az.Event(service, v1.EventTypeWarning, "DeletingFrontendIPConfiguration", warningMsg)
			unsafe = true
			break
		}
	}

	// check if there are inbound NAT pools
	// referencing this frontend IP configuration
	for _, inboundNatPool := range inboundNatPools {
		if inboundNatPool.InboundNatPoolPropertiesFormat != nil &&
			inboundNatPool.FrontendIPConfiguration != nil &&
			inboundNatPool.FrontendIPConfiguration.ID != nil &&
			strings.EqualFold(*inboundNatPool.FrontendIPConfiguration.ID, *fipConfigID) {
			warningMsg := fmt.Sprintf("isFrontendIPConfigUnsafeToDelete: frontend IP configuration with ID %s on LB %s cannot be deleted because it is being referenced by the inbound NAT pool %s", *fipConfigID, *lb.Name, *inboundNatPool.Name)
			klog.Warning(warningMsg)
			az.Event(service, v1.EventTypeWarning, "DeletingFrontendIPConfiguration", warningMsg)
			unsafe = true
			break
		}
	}

	return unsafe, nil
}

func findMatchedOutboundRuleFIPConfig(fipConfigID *string, outboundRuleFIPConfigs []network.SubResource) bool {
	var found bool
	for _, config := range outboundRuleFIPConfigs {
		if config.ID != nil && strings.EqualFold(*config.ID, *fipConfigID) {
			found = true
		}
	}
	return found
}

func (az *Cloud) findFrontendIPConfigOfService(
	fipConfigs *[]network.FrontendIPConfiguration,
	service *v1.Service,
	pips *[]network.PublicIPAddress,
) (*network.FrontendIPConfiguration, bool, error) {
	for _, config := range *fipConfigs {
		owns, isPrimaryService, err := az.serviceOwnsFrontendIP(config, service, pips)
		if err != nil {
			return nil, false, err
		}
		if owns {
			return &config, isPrimaryService, nil
		}
	}

	return nil, false, nil
}

// reconcileLoadBalancer ensures load balancer exists and the frontend ip config is setup.
// This also reconciles the Service's Ports  with the LoadBalancer config.
// This entails adding rules/probes for expected Ports and removing stale rules/ports.
// nodes only used if wantLb is true
func (az *Cloud) reconcileLoadBalancer(clusterName string, service *v1.Service, nodes []*v1.Node, wantLb bool) (*network.LoadBalancer, error) {
	isBackendPoolPreConfigured := az.isBackendPoolPreConfigured(service)
	serviceName := getServiceName(service)
	klog.V(2).Infof("reconcileLoadBalancer for service(%s) - wantLb(%t): started", serviceName, wantLb)

	existingLBs, err := az.reconcileSharedLoadBalancer(service, clusterName, nodes)
	if err != nil {
		klog.Errorf("reconcileLoadBalancer: failed to reconcile shared load balancer: %v", err)
		return nil, err
	}

	lb, lbStatus, _, err := az.getServiceLoadBalancer(service, clusterName, nodes, wantLb, existingLBs)
	if err != nil {
		klog.Errorf("reconcileLoadBalancer: failed to get load balancer for service %q, error: %v", serviceName, err)
		return nil, err
	}

	lbName := *lb.Name
	lbResourceGroup := az.getLoadBalancerResourceGroup()
	lbBackendPoolID := az.getBackendPoolID(lbName, az.getLoadBalancerResourceGroup(), getBackendPoolName(clusterName, service))
	klog.V(2).Infof("reconcileLoadBalancer for service(%s): lb(%s/%s) wantLb(%t) resolved load balancer name", serviceName, lbResourceGroup, lbName, wantLb)
	defaultLBFrontendIPConfigName := az.getDefaultFrontendIPConfigName(service)
	defaultLBFrontendIPConfigID := az.getFrontendIPConfigID(lbName, lbResourceGroup, defaultLBFrontendIPConfigName)
	dirtyLb := false

	// reconcile the load balancer's backend pool configuration.
	if wantLb {
		preConfig, changed, err := az.LoadBalancerBackendPool.ReconcileBackendPools(clusterName, service, lb)
		if err != nil {
			return lb, err
		}
		if changed {
			dirtyLb = true
		}
		isBackendPoolPreConfigured = preConfig
	}

	// reconcile the load balancer's frontend IP configurations.
	ownedFIPConfig, toDeleteConfigs, changed, err := az.reconcileFrontendIPConfigs(clusterName, service, lb, lbStatus, wantLb, defaultLBFrontendIPConfigName)
	if err != nil {
		return lb, err
	}
	if changed {
		dirtyLb = true
	}

	// update probes/rules
	if ownedFIPConfig != nil {
		if ownedFIPConfig.ID != nil {
			defaultLBFrontendIPConfigID = *ownedFIPConfig.ID
		} else {
			return nil, fmt.Errorf("reconcileLoadBalancer for service (%s)(%t): nil ID for frontend IP config", serviceName, wantLb)
		}
	}

	if wantLb {
		err = az.checkLoadBalancerResourcesConflicts(lb, defaultLBFrontendIPConfigID, service)
		if err != nil {
			return nil, err
		}
	}

	var expectedProbes []network.Probe
	var expectedRules []network.LoadBalancingRule
	if wantLb {
		expectedProbes, expectedRules, err = az.getExpectedLBRules(service, defaultLBFrontendIPConfigID, lbBackendPoolID, lbName)
		if err != nil {
			return nil, err
		}
	}

	if changed := az.reconcileLBProbes(lb, service, serviceName, wantLb, expectedProbes); changed {
		dirtyLb = true
	}

	if changed := az.reconcileLBRules(lb, service, serviceName, wantLb, expectedRules); changed {
		dirtyLb = true
	}

	if changed := az.ensureLoadBalancerTagged(lb); changed {
		dirtyLb = true
	}

	// We don't care if the LB exists or not
	// We only care about if there is any change in the LB, which means dirtyLB
	// If it is not exist, and no change to that, we don't CreateOrUpdate LB
	if dirtyLb {
		if len(toDeleteConfigs) > 0 {
			for i := range toDeleteConfigs {
				fipConfigToDel := toDeleteConfigs[i]
				err := az.reconcilePrivateLinkService(clusterName, service, &fipConfigToDel, false /* wantPLS */)
				if err != nil {
					klog.Errorf(
						"reconcileLoadBalancer for service(%s): lb(%s) - failed to clean up PrivateLinkService for frontEnd(%s): %v",
						serviceName,
						lbName,
						to.String(fipConfigToDel.Name),
						err,
					)
				}
			}
		}

		if lb.FrontendIPConfigurations == nil || len(*lb.FrontendIPConfigurations) == 0 {
			err := az.cleanOrphanedLoadBalancer(lb, existingLBs, service, clusterName)
			if err != nil {
				klog.Errorf("reconcileLoadBalancer for service(%s): lb(%s) - failed to cleanOrphanedLoadBalancer: %v", serviceName, lbName, err)
				return nil, err
			}
		} else {
			klog.V(2).Infof("reconcileLoadBalancer: reconcileLoadBalancer for service(%s): lb(%s) - updating", serviceName, lbName)
			err := az.CreateOrUpdateLB(service, *lb)
			if err != nil {
				klog.Errorf("reconcileLoadBalancer for service(%s) abort backoff: lb(%s) - updating: %s", serviceName, lbName, err.Error())
				return nil, err
			}

			// Refresh updated lb which will be used later in other places.
			newLB, exist, err := az.getAzureLoadBalancer(lbName, azcache.CacheReadTypeDefault)
			if err != nil {
				klog.Errorf("reconcileLoadBalancer for service(%s): getAzureLoadBalancer(%s) failed: %v", serviceName, lbName, err)
				return nil, err
			}
			if !exist {
				return nil, fmt.Errorf("load balancer %q not found", lbName)
			}
			lb = &newLB
		}
	}

	if wantLb && nodes != nil && !isBackendPoolPreConfigured {
		// Add the machines to the backend pool if they're not already
		vmSetName := az.mapLoadBalancerNameToVMSet(lbName, clusterName)
		// Etag would be changed when updating backend pools, so invalidate lbCache after it.
		defer func() {
			_ = az.lbCache.Delete(lbName)
		}()

		if lb.LoadBalancerPropertiesFormat != nil && lb.BackendAddressPools != nil {
			backendPools := *lb.BackendAddressPools
			for _, backendPool := range backendPools {
				if strings.EqualFold(to.String(backendPool.Name), getBackendPoolName(clusterName, service)) {
					if err := az.LoadBalancerBackendPool.EnsureHostsInPool(service, nodes, lbBackendPoolID, vmSetName, clusterName, lbName, backendPool); err != nil {
						return nil, err
					}
				}
			}
		}
	}

	klog.V(2).Infof("reconcileLoadBalancer for service(%s): lb(%s) finished", serviceName, lbName)
	return lb, nil
}

func (az *Cloud) reconcileLBProbes(lb *network.LoadBalancer, service *v1.Service, serviceName string, wantLb bool, expectedProbes []network.Probe) bool {
	// remove unwanted probes
	dirtyProbes := false
	var updatedProbes []network.Probe
	if lb.Probes != nil {
		updatedProbes = *lb.Probes
	}
	for i := len(updatedProbes) - 1; i >= 0; i-- {
		existingProbe := updatedProbes[i]
		if az.serviceOwnsRule(service, *existingProbe.Name) {
			klog.V(10).Infof("reconcileLoadBalancer for service (%s)(%t): lb probe(%s) - considering evicting", serviceName, wantLb, *existingProbe.Name)
			keepProbe := false
			if findProbe(expectedProbes, existingProbe) {
				klog.V(10).Infof("reconcileLoadBalancer for service (%s)(%t): lb probe(%s) - keeping", serviceName, wantLb, *existingProbe.Name)
				keepProbe = true
			}
			if !keepProbe {
				updatedProbes = append(updatedProbes[:i], updatedProbes[i+1:]...)
				klog.V(2).Infof("reconcileLoadBalancer for service (%s)(%t): lb probe(%s) - dropping", serviceName, wantLb, *existingProbe.Name)
				dirtyProbes = true
			}
		}
	}
	// add missing, wanted probes
	for _, expectedProbe := range expectedProbes {
		foundProbe := false
		if findProbe(updatedProbes, expectedProbe) {
			klog.V(10).Infof("reconcileLoadBalancer for service (%s)(%t): lb probe(%s) - already exists", serviceName, wantLb, *expectedProbe.Name)
			foundProbe = true
		}
		if !foundProbe {
			klog.V(10).Infof("reconcileLoadBalancer for service (%s)(%t): lb probe(%s) - adding", serviceName, wantLb, *expectedProbe.Name)
			updatedProbes = append(updatedProbes, expectedProbe)
			dirtyProbes = true
		}
	}
	if dirtyProbes {
		probesJSON, _ := json.Marshal(expectedProbes)
		klog.V(2).Infof("reconcileLoadBalancer for service (%s)(%t): lb probes updated: %s", serviceName, wantLb, string(probesJSON))
		lb.Probes = &updatedProbes
	}
	return dirtyProbes
}

func (az *Cloud) reconcileLBRules(lb *network.LoadBalancer, service *v1.Service, serviceName string, wantLb bool, expectedRules []network.LoadBalancingRule) bool {
	// update rules
	dirtyRules := false
	var updatedRules []network.LoadBalancingRule
	if lb.LoadBalancingRules != nil {
		updatedRules = *lb.LoadBalancingRules
	}

	// update rules: remove unwanted
	for i := len(updatedRules) - 1; i >= 0; i-- {
		existingRule := updatedRules[i]
		if az.serviceOwnsRule(service, *existingRule.Name) {
			keepRule := false
			klog.V(10).Infof("reconcileLoadBalancer for service (%s)(%t): lb rule(%s) - considering evicting", serviceName, wantLb, *existingRule.Name)
			if findRule(expectedRules, existingRule, wantLb) {
				klog.V(10).Infof("reconcileLoadBalancer for service (%s)(%t): lb rule(%s) - keeping", serviceName, wantLb, *existingRule.Name)
				keepRule = true
			}
			if !keepRule {
				klog.V(2).Infof("reconcileLoadBalancer for service (%s)(%t): lb rule(%s) - dropping", serviceName, wantLb, *existingRule.Name)
				updatedRules = append(updatedRules[:i], updatedRules[i+1:]...)
				dirtyRules = true
			}
		}
	}
	// update rules: add needed
	for _, expectedRule := range expectedRules {
		foundRule := false
		if findRule(updatedRules, expectedRule, wantLb) {
			klog.V(10).Infof("reconcileLoadBalancer for service (%s)(%t): lb rule(%s) - already exists", serviceName, wantLb, *expectedRule.Name)
			foundRule = true
		}
		if !foundRule {
			klog.V(10).Infof("reconcileLoadBalancer for service (%s)(%t): lb rule(%s) adding", serviceName, wantLb, *expectedRule.Name)
			updatedRules = append(updatedRules, expectedRule)
			dirtyRules = true
		}
	}
	if dirtyRules {
		ruleJSON, _ := json.Marshal(expectedRules)
		klog.V(2).Infof("reconcileLoadBalancer for service (%s)(%t): lb rules updated: %s", serviceName, wantLb, string(ruleJSON))
		lb.LoadBalancingRules = &updatedRules
	}
	return dirtyRules
}

func (az *Cloud) reconcileFrontendIPConfigs(clusterName string, service *v1.Service, lb *network.LoadBalancer, status *v1.LoadBalancerStatus, wantLb bool, defaultLBFrontendIPConfigName string) (*network.FrontendIPConfiguration, []network.FrontendIPConfiguration, bool, error) {
	var err error
	lbName := *lb.Name
	serviceName := getServiceName(service)
	isInternal := requiresInternalLoadBalancer(service)
	dirtyConfigs := false
	var newConfigs []network.FrontendIPConfiguration
	var toDeleteConfigs []network.FrontendIPConfiguration
	if lb.FrontendIPConfigurations != nil {
		newConfigs = *lb.FrontendIPConfigurations
	}

	// Save pip list so it can be reused in loop
	var pips *[]network.PublicIPAddress
	var ownedFIPConfig *network.FrontendIPConfiguration
	if !wantLb {
		for i := len(newConfigs) - 1; i >= 0; i-- {
			config := newConfigs[i]
			isServiceOwnsFrontendIP, _, err := az.serviceOwnsFrontendIP(config, service, pips)
			if err != nil {
				return nil, toDeleteConfigs, false, err
			}
			if isServiceOwnsFrontendIP {
				unsafe, err := az.isFrontendIPConfigUnsafeToDelete(lb, service, config.ID)
				if err != nil {
					return nil, toDeleteConfigs, false, err
				}

				// If the frontend IP configuration is not being referenced by:
				// 1. loadBalancing rules of other services with different ports;
				// 2. outbound rules;
				// 3. inbound NAT rules;
				// 4. inbound NAT pools,
				// do the deletion, or skip it.
				if !unsafe {
					var configNameToBeDeleted string
					if newConfigs[i].Name != nil {
						configNameToBeDeleted = *newConfigs[i].Name
						klog.V(2).Infof("reconcileLoadBalancer for service (%s)(%t): lb frontendconfig(%s) - dropping", serviceName, wantLb, configNameToBeDeleted)
					} else {
						klog.V(2).Infof("reconcileLoadBalancer for service (%s)(%t): nil name of lb frontendconfig", serviceName, wantLb)
					}

					toDeleteConfigs = append(toDeleteConfigs, newConfigs[i])
					newConfigs = append(newConfigs[:i], newConfigs[i+1:]...)
					dirtyConfigs = true
				}
			}
		}
	} else {
		var (
			previousZone *[]string
			isFipChanged bool
		)
		for i := len(newConfigs) - 1; i >= 0; i-- {
			config := newConfigs[i]
			isServiceOwnsFrontendIP, _, _ := az.serviceOwnsFrontendIP(config, service, pips)
			if !isServiceOwnsFrontendIP {
				klog.V(4).Infof("reconcileFrontendIPConfigs for service (%s): the frontend IP configuration %s does not belong to the service", serviceName, to.String(config.Name))
				continue
			}
			klog.V(4).Infof("reconcileFrontendIPConfigs for service (%s): checking owned frontend IP cofiguration %s", serviceName, to.String(config.Name))
			isFipChanged, err = az.isFrontendIPChanged(clusterName, config, service, defaultLBFrontendIPConfigName, pips)
			if err != nil {
				return nil, toDeleteConfigs, false, err
			}
			if isFipChanged {
				klog.V(2).Infof("reconcileLoadBalancer for service (%s)(%t): lb frontendconfig(%s) - dropping", serviceName, wantLb, *config.Name)
				toDeleteConfigs = append(toDeleteConfigs, newConfigs[i])
				newConfigs = append(newConfigs[:i], newConfigs[i+1:]...)
				dirtyConfigs = true
				previousZone = config.Zones
			}
			break
		}

		ownedFIPConfig, _, err = az.findFrontendIPConfigOfService(&newConfigs, service, pips)
		if err != nil {
			return nil, toDeleteConfigs, false, err
		}

		if ownedFIPConfig == nil {
			klog.V(4).Infof("ensure(%s): lb(%s) - creating a new frontend IP config", serviceName, lbName)

			// construct FrontendIPConfigurationPropertiesFormat
			var fipConfigurationProperties *network.FrontendIPConfigurationPropertiesFormat
			if isInternal {
				subnetName := subnet(service)
				if subnetName == nil {
					subnetName = &az.SubnetName
				}
				subnet, existsSubnet, err := az.getSubnet(az.VnetName, *subnetName)
				if err != nil {
					return nil, toDeleteConfigs, false, err
				}

				if !existsSubnet {
					return nil, toDeleteConfigs, false, fmt.Errorf("ensure(%s): lb(%s) - failed to get subnet: %s/%s", serviceName, lbName, az.VnetName, az.SubnetName)
				}

				configProperties := network.FrontendIPConfigurationPropertiesFormat{
					Subnet: &subnet,
				}

				if utilnet.IsIPv6String(service.Spec.ClusterIP) {
					configProperties.PrivateIPAddressVersion = network.IPVersionIPv6
				}

				loadBalancerIP := service.Spec.LoadBalancerIP
				if loadBalancerIP != "" {
					configProperties.PrivateIPAllocationMethod = network.IPAllocationMethodStatic
					configProperties.PrivateIPAddress = &loadBalancerIP
				} else if status != nil && len(status.Ingress) > 0 {
					klog.V(4).Infof("reconcileFrontendIPConfigs for service (%s): keep the original private IP %s", serviceName, status.Ingress[0].IP)
					configProperties.PrivateIPAllocationMethod = network.IPAllocationMethodStatic
					configProperties.PrivateIPAddress = to.StringPtr(status.Ingress[0].IP)
				} else {
					// We'll need to call GetLoadBalancer later to retrieve allocated IP.
					klog.V(4).Infof("reconcileFrontendIPConfigs for service (%s): dynamically allocate the private IP", serviceName)
					configProperties.PrivateIPAllocationMethod = network.IPAllocationMethodDynamic
				}

				fipConfigurationProperties = &configProperties
			} else {
				pipName, shouldPIPExisted, err := az.determinePublicIPName(clusterName, service, pips)
				if err != nil {
					return nil, toDeleteConfigs, false, err
				}
				domainNameLabel, found := getPublicIPDomainNameLabel(service)
				pip, err := az.ensurePublicIPExists(service, pipName, domainNameLabel, clusterName, shouldPIPExisted, found)
				if err != nil {
					return nil, toDeleteConfigs, false, err
				}
				fipConfigurationProperties = &network.FrontendIPConfigurationPropertiesFormat{
					PublicIPAddress: &network.PublicIPAddress{ID: pip.ID},
				}
			}

			newConfig := network.FrontendIPConfiguration{
				Name:                                    to.StringPtr(defaultLBFrontendIPConfigName),
				ID:                                      to.StringPtr(fmt.Sprintf(consts.FrontendIPConfigIDTemplate, az.SubscriptionID, az.ResourceGroup, *lb.Name, defaultLBFrontendIPConfigName)),
				FrontendIPConfigurationPropertiesFormat: fipConfigurationProperties,
			}

			if isInternal {
				if err := az.getFrontendZones(&newConfig, previousZone, isFipChanged, serviceName, defaultLBFrontendIPConfigName); err != nil {
					klog.Errorf("reconcileLoadBalancer for service (%s)(%t): failed to getFrontendZones: %s", serviceName, wantLb, err.Error())
					return nil, toDeleteConfigs, false, err
				}
			}
			newConfigs = append(newConfigs, newConfig)
			klog.V(2).Infof("reconcileLoadBalancer for service (%s)(%t): lb frontendconfig(%s) - adding", serviceName, wantLb, defaultLBFrontendIPConfigName)
			dirtyConfigs = true
		}
	}

	if dirtyConfigs {
		lb.FrontendIPConfigurations = &newConfigs
	}

	return ownedFIPConfig, toDeleteConfigs, dirtyConfigs, err
}

func (az *Cloud) getFrontendZones(
	fipConfig *network.FrontendIPConfiguration,
	previousZone *[]string,
	isFipChanged bool,
	serviceName, defaultLBFrontendIPConfigName string) error {
	if !isFipChanged { // fetch zone information from API for new frontends
		// only add zone information for new internal frontend IP configurations for standard load balancer not deployed to an edge zone.
		location := az.Location
		zones, err := az.getRegionZonesBackoff(location)
		if err != nil {
			return err
		}
		if az.useStandardLoadBalancer() && len(zones) > 0 && !az.HasExtendedLocation() {
			fipConfig.Zones = &zones
		}
	} else {
		if previousZone == nil { // keep the existing zone information for existing frontends
			klog.V(2).Infof("getFrontendZones for service (%s): lb frontendconfig(%s): setting zone to nil", serviceName, defaultLBFrontendIPConfigName)
		} else {
			zoneStr := strings.Join(*previousZone, ",")
			klog.V(2).Infof("getFrontendZones for service (%s): lb frontendconfig(%s): setting zone to %s", serviceName, defaultLBFrontendIPConfigName, zoneStr)
		}
		fipConfig.Zones = previousZone
	}
	return nil
}

// checkLoadBalancerResourcesConflicts checks if the service is consuming
// ports which conflict with the existing loadBalancer resources,
// including inbound NAT rule, inbound NAT pools and loadBalancing rules
func (az *Cloud) checkLoadBalancerResourcesConflicts(
	lb *network.LoadBalancer,
	frontendIPConfigID string,
	service *v1.Service,
) error {
	if service.Spec.Ports == nil {
		return nil
	}
	ports := service.Spec.Ports

	for _, port := range ports {
		if lb.LoadBalancingRules != nil {
			for _, rule := range *lb.LoadBalancingRules {
				if lbRuleConflictsWithPort(rule, frontendIPConfigID, port) {
					// ignore self-owned rules for unit test
					if rule.Name != nil && az.serviceOwnsRule(service, *rule.Name) {
						continue
					}
					return fmt.Errorf("checkLoadBalancerResourcesConflicts: service port %s is trying to "+
						"consume the port %d which is being referenced by an existing loadBalancing rule %s with "+
						"the same protocol %s and frontend IP config with ID %s",
						port.Name,
						*rule.FrontendPort,
						*rule.Name,
						rule.Protocol,
						*rule.FrontendIPConfiguration.ID)
				}
			}
		}

		if lb.InboundNatRules != nil {
			for _, inboundNatRule := range *lb.InboundNatRules {
				if inboundNatRuleConflictsWithPort(inboundNatRule, frontendIPConfigID, port) {
					return fmt.Errorf("checkLoadBalancerResourcesConflicts: service port %s is trying to "+
						"consume the port %d which is being referenced by an existing inbound NAT rule %s with "+
						"the same protocol %s and frontend IP config with ID %s",
						port.Name,
						*inboundNatRule.FrontendPort,
						*inboundNatRule.Name,
						inboundNatRule.Protocol,
						*inboundNatRule.FrontendIPConfiguration.ID)
				}
			}
		}

		if lb.InboundNatPools != nil {
			for _, pool := range *lb.InboundNatPools {
				if inboundNatPoolConflictsWithPort(pool, frontendIPConfigID, port) {
					return fmt.Errorf("checkLoadBalancerResourcesConflicts: service port %s is trying to "+
						"consume the port %d which is being in the range (%d-%d) of an existing "+
						"inbound NAT pool %s with the same protocol %s and frontend IP config with ID %s",
						port.Name,
						port.Port,
						*pool.FrontendPortRangeStart,
						*pool.FrontendPortRangeEnd,
						*pool.Name,
						pool.Protocol,
						*pool.FrontendIPConfiguration.ID)
				}
			}
		}
	}

	return nil
}

func inboundNatPoolConflictsWithPort(pool network.InboundNatPool, frontendIPConfigID string, port v1.ServicePort) bool {
	return pool.InboundNatPoolPropertiesFormat != nil &&
		pool.FrontendIPConfiguration != nil &&
		pool.FrontendIPConfiguration.ID != nil &&
		strings.EqualFold(*pool.FrontendIPConfiguration.ID, frontendIPConfigID) &&
		strings.EqualFold(string(pool.Protocol), string(port.Protocol)) &&
		pool.FrontendPortRangeStart != nil &&
		pool.FrontendPortRangeEnd != nil &&
		*pool.FrontendPortRangeStart <= port.Port &&
		*pool.FrontendPortRangeEnd >= port.Port
}

func inboundNatRuleConflictsWithPort(inboundNatRule network.InboundNatRule, frontendIPConfigID string, port v1.ServicePort) bool {
	return inboundNatRule.InboundNatRulePropertiesFormat != nil &&
		inboundNatRule.FrontendIPConfiguration != nil &&
		inboundNatRule.FrontendIPConfiguration.ID != nil &&
		strings.EqualFold(*inboundNatRule.FrontendIPConfiguration.ID, frontendIPConfigID) &&
		strings.EqualFold(string(inboundNatRule.Protocol), string(port.Protocol)) &&
		inboundNatRule.FrontendPort != nil &&
		*inboundNatRule.FrontendPort == port.Port
}

func lbRuleConflictsWithPort(rule network.LoadBalancingRule, frontendIPConfigID string, port v1.ServicePort) bool {
	return rule.LoadBalancingRulePropertiesFormat != nil &&
		rule.FrontendIPConfiguration != nil &&
		rule.FrontendIPConfiguration.ID != nil &&
		strings.EqualFold(*rule.FrontendIPConfiguration.ID, frontendIPConfigID) &&
		strings.EqualFold(string(rule.Protocol), string(port.Protocol)) &&
		rule.FrontendPort != nil &&
		*rule.FrontendPort == port.Port
}

// buildHealthProbeRulesForPort
// for following sku: basic loadbalancer vs standard load balancer
// for following protocols: TCP HTTP HTTPS(SLB only)
func (az *Cloud) buildHealthProbeRulesForPort(annotations map[string]string, port v1.ServicePort, lbrule string) (*network.Probe, error) {
	if port.Protocol == v1.ProtocolUDP || port.Protocol == v1.ProtocolSCTP {
		return nil, nil
	}
	// protocol should be tcp, because sctp is handled in outer loop

	properties := &network.ProbePropertiesFormat{}
	var err error
	if port.AppProtocol == nil {
		if port.AppProtocol, err = consts.GetAttributeValueInSvcAnnotation(annotations, consts.ServiceAnnotationLoadBalancerHealthProbeProtocol); err != nil {
			return nil, fmt.Errorf("failed to parse annotation %s: %w", consts.ServiceAnnotationLoadBalancerHealthProbeProtocol, err)
		}
		if port.AppProtocol == nil {
			port.AppProtocol = to.StringPtr(string(network.ProtocolTCP))
		}
	}
	protocol := strings.TrimSpace(*port.AppProtocol)
	switch {
	case strings.EqualFold(protocol, string(network.ProtocolTCP)):
		properties.Protocol = network.ProbeProtocolTCP
	case strings.EqualFold(protocol, string(network.ProtocolHTTPS)):
		//HTTPS probe is only supported in standard loadbalancer
		//For backward compatibility,when unsupported protocol is used, fall back to tcp protocol in basic lb mode instead
		if !az.useStandardLoadBalancer() {
			properties.Protocol = network.ProbeProtocolTCP
		} else {
			properties.Protocol = network.ProbeProtocolHTTPS
		}
	case strings.EqualFold(protocol, string(network.ProtocolHTTP)):
		properties.Protocol = network.ProbeProtocolHTTP
	default:
		//For backward compatibility,when unsupported protocol is used, fall back to tcp protocol in basic lb mode instead
		properties.Protocol = network.ProbeProtocolTCP
	}

	if strings.EqualFold(string(properties.Protocol), string(network.ProtocolHTTPS)) || strings.EqualFold(string(properties.Protocol), string(network.ProtocolHTTP)) {
		// get request path ,only used with http/https probe
		path, err := consts.GetHealthProbeConfigOfPortFromK8sSvcAnnotation(annotations, port.Port, consts.HealthProbeParamsRequestPath)
		if err != nil {
			return nil, fmt.Errorf("failed to parse annotation %s: %w", consts.BuildHealthProbeAnnotationKeyForPort(port.Port, consts.HealthProbeParamsRequestPath), err)
		}
		if path == nil {
			if path, err = consts.GetAttributeValueInSvcAnnotation(annotations, consts.ServiceAnnotationLoadBalancerHealthProbeRequestPath); err != nil {
				return nil, fmt.Errorf("failed to parse annotation %s: %w", consts.ServiceAnnotationLoadBalancerHealthProbeRequestPath, err)
			}
		}
		if path == nil {
			path = to.StringPtr(consts.HealthProbeDefaultRequestPath)
		}
		properties.RequestPath = path
	}
	// get number of probes
	var numOfProbeValidator = func(val *int32) error {
		//minimum number of unhealthy responses is 2. ref: https://docs.microsoft.com/en-us/rest/api/load-balancer/load-balancers/create-or-update#probe
		const (
			MinimumNumOfProbe = 2
		)
		if *val < MinimumNumOfProbe {
			return fmt.Errorf("the minimum value of %s is %d", consts.HealthProbeParamsNumOfProbe, MinimumNumOfProbe)
		}
		return nil
	}
	numberOfProbes, err := consts.GetInt32HealthProbeConfigOfPortFromK8sSvcAnnotation(annotations, port.Port, consts.HealthProbeParamsNumOfProbe, numOfProbeValidator)
	if err != nil {
		return nil, fmt.Errorf("failed to parse annotation %s: %w", consts.BuildHealthProbeAnnotationKeyForPort(port.Port, consts.HealthProbeParamsNumOfProbe), err)
	}
	if numberOfProbes == nil {
		if numberOfProbes, err = consts.Getint32ValueFromK8sSvcAnnotation(annotations, consts.ServiceAnnotationLoadBalancerHealthProbeNumOfProbe, numOfProbeValidator); err != nil {
			return nil, fmt.Errorf("failed to parse annotation %s: %w", consts.ServiceAnnotationLoadBalancerHealthProbeNumOfProbe, err)
		}
	}

	// if numberOfProbes is not set, set it to default instead ref: https://docs.microsoft.com/en-us/rest/api/load-balancer/load-balancers/create-or-update#probe
	if numberOfProbes == nil {
		numberOfProbes = to.Int32Ptr(consts.HealthProbeDefaultNumOfProbe)
	}

	// get probe interval in seconds
	var probeIntervalValidator = func(val *int32) error {
		//minimum probe interval in seconds is 5. ref: https://docs.microsoft.com/en-us/rest/api/load-balancer/load-balancers/create-or-update#probe
		const (
			MinimumProbeIntervalInSecond = 5
		)
		if *val < 5 {
			return fmt.Errorf("the minimum value of %s is %d", consts.HealthProbeParamsProbeInterval, MinimumProbeIntervalInSecond)
		}
		return nil
	}
	probeInterval, err := consts.GetInt32HealthProbeConfigOfPortFromK8sSvcAnnotation(annotations, port.Port, consts.HealthProbeParamsProbeInterval, probeIntervalValidator)
	if err != nil {
		return nil, fmt.Errorf("failed to parse annotation %s:%w", consts.BuildHealthProbeAnnotationKeyForPort(port.Port, consts.HealthProbeParamsProbeInterval), err)
	}
	if probeInterval == nil {
		if probeInterval, err = consts.Getint32ValueFromK8sSvcAnnotation(annotations, consts.ServiceAnnotationLoadBalancerHealthProbeInterval, probeIntervalValidator); err != nil {
			return nil, fmt.Errorf("failed to parse annotation %s: %w", consts.ServiceAnnotationLoadBalancerHealthProbeInterval, err)
		}
	}
	// if probeInterval is not set, set it to default instead ref: https://docs.microsoft.com/en-us/rest/api/load-balancer/load-balancers/create-or-update#probe
	if probeInterval == nil {
		probeInterval = to.Int32Ptr(consts.HealthProbeDefaultProbeInterval)
	}

	// total probe should be less than 120 seconds ref: https://docs.microsoft.com/en-us/rest/api/load-balancer/load-balancers/create-or-update#probe
	if (*probeInterval)*(*numberOfProbes) >= 120 {
		return nil, fmt.Errorf("total probe should be less than 120, please adjust interval and number of probe accordingly")
	}
	properties.IntervalInSeconds = probeInterval
	properties.NumberOfProbes = numberOfProbes
	properties.Port = &port.NodePort
	probe := &network.Probe{
		Name:                  &lbrule,
		ProbePropertiesFormat: properties,
	}
	return probe, nil
}

// buildLBRules
// for following sku: basic loadbalancer vs standard load balancer
// for following scenario: internal vs external
func (az *Cloud) getExpectedLBRules(
	service *v1.Service,
	lbFrontendIPConfigID string,
	lbBackendPoolID string,
	lbName string) ([]network.Probe, []network.LoadBalancingRule, error) {

	var expectedRules []network.LoadBalancingRule
	var expectedProbes []network.Probe

	// support podPresence health check when External Traffic Policy is local
	// take precedence over user defined probe configuration
	// healthcheck proxy server serves http requests
	// https://github.com/kubernetes/kubernetes/blob/7c013c3f64db33cf19f38bb2fc8d9182e42b0b7b/pkg/proxy/healthcheck/service_health.go#L236
	var nodeEndpointHealthprobe *network.Probe
	if servicehelpers.NeedsHealthCheck(service) {
		podPresencePath, podPresencePort := servicehelpers.GetServiceHealthCheckPathPort(service)
		lbRuleName := az.getLoadBalancerRuleName(service, v1.ProtocolTCP, podPresencePort)

		nodeEndpointHealthprobe = &network.Probe{
			Name: &lbRuleName,
			ProbePropertiesFormat: &network.ProbePropertiesFormat{
				RequestPath:       to.StringPtr(podPresencePath),
				Protocol:          network.ProbeProtocolHTTP,
				Port:              to.Int32Ptr(podPresencePort),
				IntervalInSeconds: to.Int32Ptr(consts.HealthProbeDefaultProbeInterval),
				NumberOfProbes:    to.Int32Ptr(consts.HealthProbeDefaultNumOfProbe),
			},
		}
		expectedProbes = append(expectedProbes, *nodeEndpointHealthprobe)
	}

	// In HA mode, lb forward traffic of all port to backend
	// HA mode is only supported on standard loadbalancer SKU in internal mode
	if consts.IsK8sServiceUsingInternalLoadBalancer(service) &&
		az.useStandardLoadBalancer() &&
		consts.IsK8sServiceHasHAModeEnabled(service) {

		lbRuleName := az.getloadbalancerHAmodeRuleName(service)
		klog.V(2).Infof("getExpectedLBRules lb name (%s) rule name (%s)", lbName, lbRuleName)

		props, err := az.getExpectedHAModeLoadBalancingRuleProperties(service, lbFrontendIPConfigID, lbBackendPoolID)
		if err != nil {
			return nil, nil, fmt.Errorf("error generate lb rule for ha mod loadbalancer. err: %w", err)
		}
		//Here we need to find one health probe rule for the HA lb rule.
		if nodeEndpointHealthprobe == nil {
			// use user customized health probe rule if any
			for _, port := range service.Spec.Ports {
				portprobe, err := az.buildHealthProbeRulesForPort(service.Annotations, port, lbRuleName)
				if err != nil {
					klog.V(2).ErrorS(err, "error occurred when buildHealthProbeRulesForPort", "service", service.Name, "namespace", service.Namespace,
						"rule-name", lbRuleName, "port", port.Port)
					//ignore error because we only need one correct rule
				}
				if portprobe != nil {
					expectedProbes = append(expectedProbes, *portprobe)
					props.Probe = &network.SubResource{
						ID: to.StringPtr(az.getLoadBalancerProbeID(lbName, az.getLoadBalancerResourceGroup(), *portprobe.Name)),
					}
					break
				}
			}
		} else {
			props.Probe = &network.SubResource{
				ID: to.StringPtr(az.getLoadBalancerProbeID(lbName, az.getLoadBalancerResourceGroup(), *nodeEndpointHealthprobe.Name)),
			}
		}

		expectedRules = append(expectedRules, network.LoadBalancingRule{
			Name:                              &lbRuleName,
			LoadBalancingRulePropertiesFormat: props,
		})
		// end of HA mode handling
	} else {
		// generate lb rule for each port defined in svc object

		for _, port := range service.Spec.Ports {
			lbRuleName := az.getLoadBalancerRuleName(service, port.Protocol, port.Port)
			klog.V(2).Infof("getExpectedLBRules lb name (%s) rule name (%s)", lbName, lbRuleName)

			if port.Protocol == v1.ProtocolSCTP && !(az.useStandardLoadBalancer() && consts.IsK8sServiceUsingInternalLoadBalancer(service)) {
				return expectedProbes, expectedRules, fmt.Errorf("SCTP is only supported on standard loadbalancer in internal mode")
			}

			transportProto, _, _, err := getProtocolsFromKubernetesProtocol(port.Protocol)
			if err != nil {
				return expectedProbes, expectedRules, fmt.Errorf("failed to parse transport protocol: %w", err)
			}
			props, err := az.getExpectedLoadBalancingRulePropertiesForPort(service, lbFrontendIPConfigID, lbBackendPoolID, to.Int32Ptr(port.Port), *transportProto)
			if err != nil {
				return expectedProbes, expectedRules, fmt.Errorf("error generate lb rule for ha mod loadbalancer. err: %w", err)
			}

			if nodeEndpointHealthprobe == nil {
				portprobe, err := az.buildHealthProbeRulesForPort(service.Annotations, port, lbRuleName)
				if err != nil {
					klog.V(2).ErrorS(err, "error occurred when buildHealthProbeRulesForPort", "service", service.Name, "namespace", service.Namespace,
						"rule-name", lbRuleName, "port", port.Port)
					return expectedProbes, expectedRules, err
				}
				if portprobe != nil {
					expectedProbes = append(expectedProbes, *portprobe)
					props.Probe = &network.SubResource{
						ID: to.StringPtr(az.getLoadBalancerProbeID(lbName, az.getLoadBalancerResourceGroup(), *portprobe.Name)),
					}
				}
			} else {
				props.Probe = &network.SubResource{
					ID: to.StringPtr(az.getLoadBalancerProbeID(lbName, az.getLoadBalancerResourceGroup(), *nodeEndpointHealthprobe.Name)),
				}
			}
			expectedRules = append(expectedRules, network.LoadBalancingRule{
				Name:                              &lbRuleName,
				LoadBalancingRulePropertiesFormat: props,
			})

		}
	}

	return expectedProbes, expectedRules, nil
}

//getDefaultLoadBalancingRulePropertiesFormat returns the loadbalancing rule for one port
func (az *Cloud) getExpectedLoadBalancingRulePropertiesForPort(
	service *v1.Service,
	lbFrontendIPConfigID string,
	lbBackendPoolID string, port *int32, transportProto network.TransportProtocol) (*network.LoadBalancingRulePropertiesFormat, error) {
	var err error

	loadDistribution := network.LoadDistributionDefault
	if service.Spec.SessionAffinity == v1.ServiceAffinityClientIP {
		loadDistribution = network.LoadDistributionSourceIP
	}

	var lbIdleTimeout *int32
	if lbIdleTimeout, err = consts.Getint32ValueFromK8sSvcAnnotation(service.Annotations, consts.ServiceAnnotationLoadBalancerIdleTimeout, func(val *int32) error {
		const (
			min = 4
			max = 30
		)
		if *val < min || *val > max {
			return fmt.Errorf("idle timeout value must be a whole number representing minutes between %d and %d, actual value: %d", min, max, *val)
		}
		return nil
	}); err != nil {
		return nil, fmt.Errorf("error parsing idle timeout key: %s, err: %w", consts.ServiceAnnotationLoadBalancerIdleTimeout, err)
	} else if lbIdleTimeout == nil {
		lbIdleTimeout = to.Int32Ptr(4)
	}

	props := &network.LoadBalancingRulePropertiesFormat{
		Protocol:            transportProto,
		FrontendPort:        port,
		BackendPort:         port,
		DisableOutboundSnat: to.BoolPtr(az.disableLoadBalancerOutboundSNAT()),
		EnableFloatingIP:    to.BoolPtr(true),
		LoadDistribution:    loadDistribution,
		FrontendIPConfiguration: &network.SubResource{
			ID: to.StringPtr(lbFrontendIPConfigID),
		},
		BackendAddressPool: &network.SubResource{
			ID: to.StringPtr(lbBackendPoolID),
		},
		IdleTimeoutInMinutes: lbIdleTimeout,
	}
	if strings.EqualFold(string(transportProto), string(network.TransportProtocolTCP)) && az.useStandardLoadBalancer() {
		props.EnableTCPReset = to.BoolPtr(true)
	}
	return props, nil
}

//getExpectedHAModeLoadBalancingRuleProperties build load balancing rule for lb in HA mode
func (az *Cloud) getExpectedHAModeLoadBalancingRuleProperties(
	service *v1.Service,
	lbFrontendIPConfigID string,
	lbBackendPoolID string) (*network.LoadBalancingRulePropertiesFormat, error) {
	props, err := az.getExpectedLoadBalancingRulePropertiesForPort(service, lbFrontendIPConfigID, lbBackendPoolID, to.Int32Ptr(0), network.TransportProtocolAll)
	if err != nil {
		return nil, fmt.Errorf("error generate lb rule for ha mod loadbalancer. err: %w", err)
	}
	props.EnableTCPReset = to.BoolPtr(true)
	return props, nil
}

// This reconciles the Network Security Group similar to how the LB is reconciled.
// This entails adding required, missing SecurityRules and removing stale rules.
func (az *Cloud) reconcileSecurityGroup(clusterName string, service *v1.Service, lbIP *string, wantLb bool) (*network.SecurityGroup, error) {
	serviceName := getServiceName(service)
	klog.V(5).Infof("reconcileSecurityGroup(%s): START clusterName=%q", serviceName, clusterName)

	ports := service.Spec.Ports
	if ports == nil {
		if useSharedSecurityRule(service) {
			klog.V(2).Infof("Attempting to reconcile security group for service %s, but service uses shared rule and we don't know which port it's for", service.Name)
			return nil, fmt.Errorf("no port info for reconciling shared rule for service %s", service.Name)
		}
		ports = []v1.ServicePort{}
	}

	sg, err := az.getSecurityGroup(azcache.CacheReadTypeDefault)
	if err != nil {
		return nil, err
	}

	destinationIPAddress := ""
	if wantLb && lbIP == nil {
		return nil, fmt.Errorf("no load balancer IP for setting up security rules for service %s", service.Name)
	}
	if lbIP != nil {
		destinationIPAddress = *lbIP
	}

	if destinationIPAddress == "" {
		destinationIPAddress = "*"
	}

	additionalIPs, err := getServiceAdditionalPublicIPs(service)
	if err != nil {
		return nil, fmt.Errorf("unable to get additional public IPs, error=%v", err)
	}

	destinationIPAddresses := []string{destinationIPAddress}
	if destinationIPAddress != "*" {
		destinationIPAddresses = append(destinationIPAddresses, additionalIPs...)
	}

	sourceRanges, err := servicehelpers.GetLoadBalancerSourceRanges(service)
	if err != nil {
		return nil, err
	}
	serviceTags := getServiceTags(service)
	if len(serviceTags) != 0 {
		delete(sourceRanges, consts.DefaultLoadBalancerSourceRanges)
	}

	var sourceAddressPrefixes []string
	if (sourceRanges == nil || servicehelpers.IsAllowAll(sourceRanges)) && len(serviceTags) == 0 {
		if !requiresInternalLoadBalancer(service) || len(service.Spec.LoadBalancerSourceRanges) > 0 {
			sourceAddressPrefixes = []string{"Internet"}
		}
	} else {
		for _, ip := range sourceRanges {
			sourceAddressPrefixes = append(sourceAddressPrefixes, ip.String())
		}
		sourceAddressPrefixes = append(sourceAddressPrefixes, serviceTags...)
	}

	expectedSecurityRules, err := az.getExpectedSecurityRules(wantLb, ports, sourceAddressPrefixes, service, destinationIPAddresses, sourceRanges)
	if err != nil {
		return nil, err
	}

	// update security rules
	dirtySg, updatedRules, err := az.reconcileSecurityRules(sg, service, serviceName, wantLb, expectedSecurityRules, ports, sourceAddressPrefixes, destinationIPAddresses)
	if err != nil {
		return nil, err
	}

	changed := az.ensureSecurityGroupTagged(&sg)
	if changed {
		dirtySg = true
	}

	if dirtySg {
		sg.SecurityRules = &updatedRules
		klog.V(2).Infof("reconcileSecurityGroup for service(%s): sg(%s) - updating", serviceName, *sg.Name)
		klog.V(10).Infof("CreateOrUpdateSecurityGroup(%q): start", *sg.Name)
		err := az.CreateOrUpdateSecurityGroup(sg)
		if err != nil {
			klog.V(2).Infof("ensure(%s) abort backoff: sg(%s) - updating", serviceName, *sg.Name)
			return nil, err
		}
		klog.V(10).Infof("CreateOrUpdateSecurityGroup(%q): end", *sg.Name)
		_ = az.nsgCache.Delete(to.String(sg.Name))
	}
	return &sg, nil
}

func (az *Cloud) reconcileSecurityRules(sg network.SecurityGroup, service *v1.Service, serviceName string, wantLb bool, expectedSecurityRules []network.SecurityRule, ports []v1.ServicePort, sourceAddressPrefixes []string, destinationIPAddresses []string) (bool, []network.SecurityRule, error) {
	dirtySg := false
	var updatedRules []network.SecurityRule
	if sg.SecurityGroupPropertiesFormat != nil && sg.SecurityGroupPropertiesFormat.SecurityRules != nil {
		updatedRules = *sg.SecurityGroupPropertiesFormat.SecurityRules
	}

	for _, r := range updatedRules {
		klog.V(10).Infof("Existing security rule while processing %s: %s:%s -> %s:%s", service.Name, logSafe(r.SourceAddressPrefix), logSafe(r.SourcePortRange), logSafeCollection(r.DestinationAddressPrefix, r.DestinationAddressPrefixes), logSafe(r.DestinationPortRange))
	}

	// update security rules: remove unwanted rules that belong privately
	// to this service
	for i := len(updatedRules) - 1; i >= 0; i-- {
		existingRule := updatedRules[i]
		if az.serviceOwnsRule(service, *existingRule.Name) {
			klog.V(10).Infof("reconcile(%s)(%t): sg rule(%s) - considering evicting", serviceName, wantLb, *existingRule.Name)
			keepRule := false
			if findSecurityRule(expectedSecurityRules, existingRule) {
				klog.V(10).Infof("reconcile(%s)(%t): sg rule(%s) - keeping", serviceName, wantLb, *existingRule.Name)
				keepRule = true
			}
			if !keepRule {
				klog.V(10).Infof("reconcile(%s)(%t): sg rule(%s) - dropping", serviceName, wantLb, *existingRule.Name)
				updatedRules = append(updatedRules[:i], updatedRules[i+1:]...)
				dirtySg = true
			}
		}
	}

	// update security rules: if the service uses a shared rule and is being deleted,
	// then remove it from the shared rule
	if useSharedSecurityRule(service) && !wantLb {
		for _, port := range ports {
			for _, sourceAddressPrefix := range sourceAddressPrefixes {
				sharedRuleName := az.getSecurityRuleName(service, port, sourceAddressPrefix)
				sharedIndex, sharedRule, sharedRuleFound := findSecurityRuleByName(updatedRules, sharedRuleName)
				if !sharedRuleFound {
					klog.V(4).Infof("Didn't find shared rule %s for service %s", sharedRuleName, service.Name)
					continue
				}
				if sharedRule.DestinationAddressPrefixes == nil {
					klog.V(4).Infof("Didn't find DestinationAddressPrefixes in shared rule for service %s", service.Name)
					continue
				}
				existingPrefixes := *sharedRule.DestinationAddressPrefixes
				for _, destinationIPAddress := range destinationIPAddresses {
					addressIndex, found := findIndex(existingPrefixes, destinationIPAddress)
					if !found {
						klog.Warningf("Didn't find destination address %v in shared rule %s for service %s", destinationIPAddress, sharedRuleName, service.Name)
						continue
					}
					if len(existingPrefixes) == 1 {
						updatedRules = append(updatedRules[:sharedIndex], updatedRules[sharedIndex+1:]...)
					} else {
						newDestinations := append(existingPrefixes[:addressIndex], existingPrefixes[addressIndex+1:]...)
						sharedRule.DestinationAddressPrefixes = &newDestinations
						updatedRules[sharedIndex] = sharedRule
					}
					dirtySg = true
				}

			}
		}
	}

	// update security rules: prepare rules for consolidation
	for index, rule := range updatedRules {
		if allowsConsolidation(rule) {
			updatedRules[index] = makeConsolidatable(rule)
		}
	}
	for index, rule := range expectedSecurityRules {
		if allowsConsolidation(rule) {
			expectedSecurityRules[index] = makeConsolidatable(rule)
		}
	}
	// update security rules: add needed
	for _, expectedRule := range expectedSecurityRules {
		foundRule := false
		if findSecurityRule(updatedRules, expectedRule) {
			klog.V(10).Infof("reconcile(%s)(%t): sg rule(%s) - already exists", serviceName, wantLb, *expectedRule.Name)
			foundRule = true
		}
		if foundRule && allowsConsolidation(expectedRule) {
			index, _ := findConsolidationCandidate(updatedRules, expectedRule)
			updatedRules[index] = consolidate(updatedRules[index], expectedRule)
			dirtySg = true
		}
		if !foundRule {
			klog.V(10).Infof("reconcile(%s)(%t): sg rule(%s) - adding", serviceName, wantLb, *expectedRule.Name)

			nextAvailablePriority, err := getNextAvailablePriority(updatedRules)
			if err != nil {
				return false, nil, err
			}

			expectedRule.Priority = to.Int32Ptr(nextAvailablePriority)
			updatedRules = append(updatedRules, expectedRule)
			dirtySg = true
		}
	}

	for _, r := range updatedRules {
		klog.V(10).Infof("Updated security rule while processing %s: %s:%s -> %s:%s", service.Name, logSafe(r.SourceAddressPrefix), logSafe(r.SourcePortRange), logSafeCollection(r.DestinationAddressPrefix, r.DestinationAddressPrefixes), logSafe(r.DestinationPortRange))
	}
	return dirtySg, updatedRules, nil
}

func (az *Cloud) getExpectedSecurityRules(wantLb bool, ports []v1.ServicePort, sourceAddressPrefixes []string, service *v1.Service, destinationIPAddresses []string, sourceRanges utilnet.IPNetSet) ([]network.SecurityRule, error) {
	expectedSecurityRules := []network.SecurityRule{}

	if wantLb {
		expectedSecurityRules = make([]network.SecurityRule, len(ports)*len(sourceAddressPrefixes))

		for i, port := range ports {
			_, securityProto, _, err := getProtocolsFromKubernetesProtocol(port.Protocol)
			if err != nil {
				return nil, err
			}
			for j := range sourceAddressPrefixes {
				ix := i*len(sourceAddressPrefixes) + j
				securityRuleName := az.getSecurityRuleName(service, port, sourceAddressPrefixes[j])
				nsgRule := network.SecurityRule{
					Name: to.StringPtr(securityRuleName),
					SecurityRulePropertiesFormat: &network.SecurityRulePropertiesFormat{
						Protocol:             *securityProto,
						SourcePortRange:      to.StringPtr("*"),
						DestinationPortRange: to.StringPtr(strconv.Itoa(int(port.Port))),
						SourceAddressPrefix:  to.StringPtr(sourceAddressPrefixes[j]),
						Access:               network.SecurityRuleAccessAllow,
						Direction:            network.SecurityRuleDirectionInbound,
					},
				}
				if len(destinationIPAddresses) == 1 {
					// continue to use DestinationAddressPrefix to avoid NSG updates for existing rules.
					nsgRule.DestinationAddressPrefix = to.StringPtr(destinationIPAddresses[0])
				} else {
					nsgRule.DestinationAddressPrefixes = to.StringSlicePtr(destinationIPAddresses)
				}
				expectedSecurityRules[ix] = nsgRule
			}
		}

		shouldAddDenyRule := false
		if len(sourceRanges) > 0 && !servicehelpers.IsAllowAll(sourceRanges) {
			if v, ok := service.Annotations[consts.ServiceAnnotationDenyAllExceptLoadBalancerSourceRanges]; ok && strings.EqualFold(v, consts.TrueAnnotationValue) {
				shouldAddDenyRule = true
			}
		}
		if shouldAddDenyRule {
			for _, port := range ports {
				_, securityProto, _, err := getProtocolsFromKubernetesProtocol(port.Protocol)
				if err != nil {
					return nil, err
				}
				securityRuleName := az.getSecurityRuleName(service, port, "deny_all")
				nsgRule := network.SecurityRule{
					Name: to.StringPtr(securityRuleName),
					SecurityRulePropertiesFormat: &network.SecurityRulePropertiesFormat{
						Protocol:             *securityProto,
						SourcePortRange:      to.StringPtr("*"),
						DestinationPortRange: to.StringPtr(strconv.Itoa(int(port.Port))),
						SourceAddressPrefix:  to.StringPtr("*"),
						Access:               network.SecurityRuleAccessDeny,
						Direction:            network.SecurityRuleDirectionInbound,
					},
				}
				if len(destinationIPAddresses) == 1 {
					// continue to use DestinationAddressPrefix to avoid NSG updates for existing rules.
					nsgRule.DestinationAddressPrefix = to.StringPtr(destinationIPAddresses[0])
				} else {
					nsgRule.DestinationAddressPrefixes = to.StringSlicePtr(destinationIPAddresses)
				}
				expectedSecurityRules = append(expectedSecurityRules, nsgRule)
			}
		}
	}

	for _, r := range expectedSecurityRules {
		klog.V(10).Infof("Expecting security rule for %s: %s:%s -> %v %v :%s", service.Name, to.String(r.SourceAddressPrefix), to.String(r.SourcePortRange), to.String(r.DestinationAddressPrefix), to.StringSlice(r.DestinationAddressPrefixes), to.String(r.DestinationPortRange))
	}
	return expectedSecurityRules, nil
}

func (az *Cloud) shouldUpdateLoadBalancer(clusterName string, service *v1.Service, nodes []*v1.Node) (bool, error) {
	existingManagedLBs, err := az.ListManagedLBs(service, nodes, clusterName)
	if err != nil {
		return false, fmt.Errorf("shouldUpdateLoadBalancer: failed to list managed load balancers: %w", err)
	}

	_, _, existsLb, _ := az.getServiceLoadBalancer(service, clusterName, nodes, false, existingManagedLBs)
	return existsLb && service.ObjectMeta.DeletionTimestamp == nil, nil
}

func logSafe(s *string) string {
	if s == nil {
		return "(nil)"
	}
	return *s
}

func logSafeCollection(s *string, strs *[]string) string {
	if s == nil {
		if strs == nil {
			return "(nil)"
		}
		return "[" + strings.Join(*strs, ",") + "]"
	}
	return *s
}

func findSecurityRuleByName(rules []network.SecurityRule, ruleName string) (int, network.SecurityRule, bool) {
	for index, rule := range rules {
		if rule.Name != nil && strings.EqualFold(*rule.Name, ruleName) {
			return index, rule, true
		}
	}
	return 0, network.SecurityRule{}, false
}

func findIndex(strs []string, s string) (int, bool) {
	for index, str := range strs {
		if strings.EqualFold(str, s) {
			return index, true
		}
	}
	return 0, false
}

func allowsConsolidation(rule network.SecurityRule) bool {
	return strings.HasPrefix(to.String(rule.Name), "shared")
}

func findConsolidationCandidate(rules []network.SecurityRule, rule network.SecurityRule) (int, bool) {
	for index, r := range rules {
		if allowsConsolidation(r) {
			if strings.EqualFold(to.String(r.Name), to.String(rule.Name)) {
				return index, true
			}
		}
	}

	return 0, false
}

func makeConsolidatable(rule network.SecurityRule) network.SecurityRule {
	return network.SecurityRule{
		Name: rule.Name,
		SecurityRulePropertiesFormat: &network.SecurityRulePropertiesFormat{
			Priority:                   rule.Priority,
			Protocol:                   rule.Protocol,
			SourcePortRange:            rule.SourcePortRange,
			SourcePortRanges:           rule.SourcePortRanges,
			DestinationPortRange:       rule.DestinationPortRange,
			DestinationPortRanges:      rule.DestinationPortRanges,
			SourceAddressPrefix:        rule.SourceAddressPrefix,
			SourceAddressPrefixes:      rule.SourceAddressPrefixes,
			DestinationAddressPrefixes: collectionOrSingle(rule.DestinationAddressPrefixes, rule.DestinationAddressPrefix),
			Access:                     rule.Access,
			Direction:                  rule.Direction,
		},
	}
}

func consolidate(existingRule network.SecurityRule, newRule network.SecurityRule) network.SecurityRule {
	destinations := appendElements(existingRule.SecurityRulePropertiesFormat.DestinationAddressPrefixes, newRule.DestinationAddressPrefix, newRule.DestinationAddressPrefixes)
	destinations = deduplicate(destinations) // there are transient conditions during controller startup where it tries to add a service that is already added

	return network.SecurityRule{
		Name: existingRule.Name,
		SecurityRulePropertiesFormat: &network.SecurityRulePropertiesFormat{
			Priority:                   existingRule.Priority,
			Protocol:                   existingRule.Protocol,
			SourcePortRange:            existingRule.SourcePortRange,
			SourcePortRanges:           existingRule.SourcePortRanges,
			DestinationPortRange:       existingRule.DestinationPortRange,
			DestinationPortRanges:      existingRule.DestinationPortRanges,
			SourceAddressPrefix:        existingRule.SourceAddressPrefix,
			SourceAddressPrefixes:      existingRule.SourceAddressPrefixes,
			DestinationAddressPrefixes: destinations,
			Access:                     existingRule.Access,
			Direction:                  existingRule.Direction,
		},
	}
}

func collectionOrSingle(collection *[]string, s *string) *[]string {
	if collection != nil && len(*collection) > 0 {
		return collection
	}
	if s == nil {
		return &[]string{}
	}
	return &[]string{*s}
}

func appendElements(collection *[]string, appendString *string, appendStrings *[]string) *[]string {
	newCollection := []string{}

	if collection != nil {
		newCollection = append(newCollection, *collection...)
	}
	if appendString != nil {
		newCollection = append(newCollection, *appendString)
	}
	if appendStrings != nil {
		newCollection = append(newCollection, *appendStrings...)
	}

	return &newCollection
}

func deduplicate(collection *[]string) *[]string {
	if collection == nil {
		return nil
	}

	seen := map[string]bool{}
	result := make([]string, 0, len(*collection))

	for _, v := range *collection {
		if seen[v] {
			// skip this element
		} else {
			seen[v] = true
			result = append(result, v)
		}
	}

	return &result
}

// Determine if we should release existing owned public IPs
func shouldReleaseExistingOwnedPublicIP(existingPip *network.PublicIPAddress, lbShouldExist, lbIsInternal, isUserAssignedPIP bool, desiredPipName string, ipTagRequest serviceIPTagRequest) bool {
	// skip deleting user created pip
	if isUserAssignedPIP {
		return false
	}

	// Latch some variables for readability purposes.
	pipName := *(*existingPip).Name

	// Assume the current IP Tags are empty by default unless properties specify otherwise.
	currentIPTags := &[]network.IPTag{}
	pipPropertiesFormat := (*existingPip).PublicIPAddressPropertiesFormat
	if pipPropertiesFormat != nil {
		currentIPTags = (*pipPropertiesFormat).IPTags
	}

	// Check whether the public IP is being referenced by other service.
	// The owned public IP can be released only when there is not other service using it.
	if serviceTag := getServiceFromPIPServiceTags(existingPip.Tags); serviceTag != "" {
		// case 1: there is at least one reference when deleting the PIP
		if !lbShouldExist && len(parsePIPServiceTag(&serviceTag)) > 0 {
			return false
		}

		// case 2: there is at least one reference from other service
		if lbShouldExist && len(parsePIPServiceTag(&serviceTag)) > 1 {
			return false
		}
	}

	// Release the ip under the following criteria -
	// #1 - If we don't actually want a load balancer,
	return !lbShouldExist ||
		// #2 - If the load balancer is internal, and thus doesn't require public exposure
		lbIsInternal ||
		// #3 - If the name of this public ip does not match the desired name,
		(pipName != desiredPipName) ||
		// #4 If the service annotations have specified the ip tags that the public ip must have, but they do not match the ip tags of the existing instance
		(ipTagRequest.IPTagsRequestedByAnnotation && !areIPTagsEquivalent(currentIPTags, ipTagRequest.IPTags))
}

// ensurePIPTagged ensures the public IP of the service is tagged as configured
func (az *Cloud) ensurePIPTagged(service *v1.Service, pip *network.PublicIPAddress) bool {
	configTags := parseTags(az.Tags, az.TagsMap)
	annotationTags := make(map[string]*string)
	if _, ok := service.Annotations[consts.ServiceAnnotationAzurePIPTags]; ok {
		annotationTags = parseTags(service.Annotations[consts.ServiceAnnotationAzurePIPTags], map[string]string{})
	}

	for k, v := range annotationTags {
		found, key := findKeyInMapCaseInsensitive(configTags, k)
		if !found {
			configTags[k] = v
		} else if !strings.EqualFold(to.String(v), to.String(configTags[key])) {
			configTags[key] = v
		}
	}

	// include the cluster name and service names tags when comparing
	var clusterName, serviceNames *string
	if v := getClusterFromPIPClusterTags(pip.Tags); v != "" {
		clusterName = &v
	}
	if v := getServiceFromPIPServiceTags(pip.Tags); v != "" {
		serviceNames = &v
	}
	if clusterName != nil {
		configTags[consts.ClusterNameKey] = clusterName
	}
	if serviceNames != nil {
		configTags[consts.ServiceTagKey] = serviceNames
	}

	tags, changed := az.reconcileTags(pip.Tags, configTags)
	pip.Tags = tags

	return changed
}

// This reconciles the PublicIP resources similar to how the LB is reconciled.
func (az *Cloud) reconcilePublicIP(clusterName string, service *v1.Service, lbName string, wantLb bool) (*network.PublicIPAddress, error) {
	isInternal := requiresInternalLoadBalancer(service)
	serviceName := getServiceName(service)
	serviceIPTagRequest := getServiceIPTagRequestForPublicIP(service)

	var (
		lb               *network.LoadBalancer
		desiredPipName   string
		err              error
		shouldPIPExisted bool
	)

	pipResourceGroup := az.getPublicIPAddressResourceGroup(service)

	pips, err := az.ListPIP(service, pipResourceGroup)
	if err != nil {
		return nil, err
	}

	if !isInternal && wantLb {
		desiredPipName, shouldPIPExisted, err = az.determinePublicIPName(clusterName, service, &pips)
		if err != nil {
			return nil, err
		}
	}

	if lbName != "" {
		loadBalancer, _, err := az.getAzureLoadBalancer(lbName, azcache.CacheReadTypeDefault)
		if err != nil {
			return nil, err
		}
		lb = &loadBalancer
	}

	discoveredDesiredPublicIP, pipsToBeDeleted, deletedDesiredPublicIP, pipsToBeUpdated, err := az.getPublicIPUpdates(clusterName, service, pips, wantLb, isInternal, desiredPipName, serviceName, serviceIPTagRequest, shouldPIPExisted)
	if err != nil {
		return nil, err
	}

	var deleteFuncs, updateFuncs []func() error
	for _, pip := range pipsToBeUpdated {
		pipCopy := *pip
		updateFuncs = append(updateFuncs, func() error {
			klog.V(2).Infof("reconcilePublicIP for service(%s): pip(%s) - updating", serviceName, *pip.Name)
			return az.CreateOrUpdatePIP(service, pipResourceGroup, pipCopy)
		})
	}
	errs := utilerrors.AggregateGoroutines(updateFuncs...)
	if errs != nil {
		return nil, utilerrors.Flatten(errs)
	}

	for _, pip := range pipsToBeDeleted {
		pipCopy := *pip
		deleteFuncs = append(deleteFuncs, func() error {
			klog.V(2).Infof("reconcilePublicIP for service(%s): pip(%s) - deleting", serviceName, *pip.Name)
			return az.safeDeletePublicIP(service, pipResourceGroup, &pipCopy, lb)
		})
	}
	errs = utilerrors.AggregateGoroutines(deleteFuncs...)
	if errs != nil {
		return nil, utilerrors.Flatten(errs)
	}

	if !isInternal && wantLb {
		// Confirm desired public ip resource exists
		var pip *network.PublicIPAddress
		domainNameLabel, found := getPublicIPDomainNameLabel(service)
		errorIfPublicIPDoesNotExist := shouldPIPExisted && discoveredDesiredPublicIP && !deletedDesiredPublicIP
		if pip, err = az.ensurePublicIPExists(service, desiredPipName, domainNameLabel, clusterName, errorIfPublicIPDoesNotExist, found); err != nil {
			return nil, err
		}
		return pip, nil
	}
	return nil, nil
}

func (az *Cloud) getPublicIPUpdates(clusterName string, service *v1.Service, pips []network.PublicIPAddress, wantLb bool, isInternal bool, desiredPipName string, serviceName string, serviceIPTagRequest serviceIPTagRequest, serviceAnnotationRequestsNamedPublicIP bool) (bool, []*network.PublicIPAddress, bool, []*network.PublicIPAddress, error) {
	var (
		err                       error
		discoveredDesiredPublicIP bool
		deletedDesiredPublicIP    bool
		pipsToBeDeleted           []*network.PublicIPAddress
		pipsToBeUpdated           []*network.PublicIPAddress
	)
	for i := range pips {
		pip := pips[i]
		pipName := *pip.Name

		// If we've been told to use a specific public ip by the client, let's track whether or not it actually existed
		// when we inspect the set in Azure.
		discoveredDesiredPublicIP = discoveredDesiredPublicIP || wantLb && !isInternal && pipName == desiredPipName

		// Now, let's perform additional analysis to determine if we should release the public ips we have found.
		// We can only let them go if (a) they are owned by this service and (b) they meet the criteria for deletion.
		owns, isUserAssignedPIP := serviceOwnsPublicIP(service, &pip, clusterName)
		if owns {
			var dirtyPIP, toBeDeleted bool
			if !wantLb && !isUserAssignedPIP {
				klog.V(2).Infof("reconcilePublicIP for service(%s): unbinding the service from pip %s", serviceName, *pip.Name)
				err = unbindServiceFromPIP(&pip, service, serviceName, clusterName)
				if err != nil {
					return false, nil, false, nil, err
				}
				dirtyPIP = true
			}
			if !isUserAssignedPIP {
				changed := az.ensurePIPTagged(service, &pip)
				if changed {
					dirtyPIP = true
				}
			}
			if shouldReleaseExistingOwnedPublicIP(&pip, wantLb, isInternal, isUserAssignedPIP, desiredPipName, serviceIPTagRequest) {
				// Then, release the public ip
				pipsToBeDeleted = append(pipsToBeDeleted, &pip)

				// Flag if we deleted the desired public ip
				deletedDesiredPublicIP = deletedDesiredPublicIP || pipName == desiredPipName

				// An aside: It would be unusual, but possible, for us to delete a public ip referred to explicitly by name
				// in Service annotations (which is usually reserved for non-service-owned externals), if that IP is tagged as
				// having been owned by a particular Kubernetes cluster.

				// If the pip is going to be deleted, we do not need to update it
				toBeDeleted = true
			}

			// Update tags of PIP only instead of deleting it.
			if !toBeDeleted && dirtyPIP {
				pipsToBeUpdated = append(pipsToBeUpdated, &pip)
			}
		}
	}

	if !isInternal && serviceAnnotationRequestsNamedPublicIP && !discoveredDesiredPublicIP && wantLb {
		return false, nil, false, nil, fmt.Errorf("reconcilePublicIP for service(%s): pip(%s) not found", serviceName, desiredPipName)
	}
	return discoveredDesiredPublicIP, pipsToBeDeleted, deletedDesiredPublicIP, pipsToBeUpdated, err
}

// safeDeletePublicIP deletes public IP by removing its reference first.
func (az *Cloud) safeDeletePublicIP(service *v1.Service, pipResourceGroup string, pip *network.PublicIPAddress, lb *network.LoadBalancer) error {
	// Remove references if pip.IPConfiguration is not nil.
	if pip.PublicIPAddressPropertiesFormat != nil &&
		pip.PublicIPAddressPropertiesFormat.IPConfiguration != nil &&
		lb != nil && lb.LoadBalancerPropertiesFormat != nil &&
		lb.LoadBalancerPropertiesFormat.FrontendIPConfigurations != nil {
		referencedLBRules := []network.SubResource{}
		frontendIPConfigUpdated := false
		loadBalancerRuleUpdated := false

		// Check whether there are still frontend IP configurations referring to it.
		ipConfigurationID := to.String(pip.PublicIPAddressPropertiesFormat.IPConfiguration.ID)
		if ipConfigurationID != "" {
			lbFrontendIPConfigs := *lb.LoadBalancerPropertiesFormat.FrontendIPConfigurations
			for i := len(lbFrontendIPConfigs) - 1; i >= 0; i-- {
				config := lbFrontendIPConfigs[i]
				if strings.EqualFold(ipConfigurationID, to.String(config.ID)) {
					if config.FrontendIPConfigurationPropertiesFormat != nil &&
						config.FrontendIPConfigurationPropertiesFormat.LoadBalancingRules != nil {
						referencedLBRules = *config.FrontendIPConfigurationPropertiesFormat.LoadBalancingRules
					}

					frontendIPConfigUpdated = true
					lbFrontendIPConfigs = append(lbFrontendIPConfigs[:i], lbFrontendIPConfigs[i+1:]...)
					break
				}
			}

			if frontendIPConfigUpdated {
				lb.LoadBalancerPropertiesFormat.FrontendIPConfigurations = &lbFrontendIPConfigs
			}
		}

		// Check whether there are still load balancer rules referring to it.
		if len(referencedLBRules) > 0 {
			referencedLBRuleIDs := sets.NewString()
			for _, refer := range referencedLBRules {
				referencedLBRuleIDs.Insert(to.String(refer.ID))
			}

			if lb.LoadBalancerPropertiesFormat.LoadBalancingRules != nil {
				lbRules := *lb.LoadBalancerPropertiesFormat.LoadBalancingRules
				for i := len(lbRules) - 1; i >= 0; i-- {
					ruleID := to.String(lbRules[i].ID)
					if ruleID != "" && referencedLBRuleIDs.Has(ruleID) {
						loadBalancerRuleUpdated = true
						lbRules = append(lbRules[:i], lbRules[i+1:]...)
					}
				}

				if loadBalancerRuleUpdated {
					lb.LoadBalancerPropertiesFormat.LoadBalancingRules = &lbRules
				}
			}
		}

		// Update load balancer when frontendIPConfigUpdated or loadBalancerRuleUpdated.
		if frontendIPConfigUpdated || loadBalancerRuleUpdated {
			err := az.CreateOrUpdateLB(service, *lb)
			if err != nil {
				klog.Errorf("safeDeletePublicIP for service(%s) failed with error: %v", getServiceName(service), err)
				return err
			}
		}
	}

	pipName := to.String(pip.Name)
	klog.V(10).Infof("DeletePublicIP(%s, %q): start", pipResourceGroup, pipName)
	err := az.DeletePublicIP(service, pipResourceGroup, pipName)
	if err != nil {
		return err
	}
	klog.V(10).Infof("DeletePublicIP(%s, %q): end", pipResourceGroup, pipName)

	return nil
}

func findProbe(probes []network.Probe, probe network.Probe) bool {
	for _, existingProbe := range probes {
		if strings.EqualFold(to.String(existingProbe.Name), to.String(probe.Name)) &&
			to.Int32(existingProbe.Port) == to.Int32(probe.Port) &&
			strings.EqualFold(string(existingProbe.Protocol), string(probe.Protocol)) &&
			strings.EqualFold(to.String(existingProbe.RequestPath), to.String(probe.RequestPath)) &&
			to.Int32(existingProbe.IntervalInSeconds) == to.Int32(probe.IntervalInSeconds) &&
			to.Int32(existingProbe.NumberOfProbes) == to.Int32(probe.NumberOfProbes) {
			return true
		}
	}
	return false
}

func findRule(rules []network.LoadBalancingRule, rule network.LoadBalancingRule, wantLB bool) bool {
	for _, existingRule := range rules {
		if strings.EqualFold(to.String(existingRule.Name), to.String(rule.Name)) &&
			equalLoadBalancingRulePropertiesFormat(existingRule.LoadBalancingRulePropertiesFormat, rule.LoadBalancingRulePropertiesFormat, wantLB) {
			return true
		}
	}
	return false
}

// equalLoadBalancingRulePropertiesFormat checks whether the provided LoadBalancingRulePropertiesFormat are equal.
// Note: only fields used in reconcileLoadBalancer are considered.
func equalLoadBalancingRulePropertiesFormat(s *network.LoadBalancingRulePropertiesFormat, t *network.LoadBalancingRulePropertiesFormat, wantLB bool) bool {
	if s == nil || t == nil {
		return false
	}

	properties := reflect.DeepEqual(s.Protocol, t.Protocol)
	if !properties {
		return false
	}

	if reflect.DeepEqual(s.Protocol, network.TransportProtocolTCP) {
		properties = properties && reflect.DeepEqual(to.Bool(s.EnableTCPReset), to.Bool(t.EnableTCPReset))
	}

	properties = properties && reflect.DeepEqual(s.FrontendIPConfiguration, t.FrontendIPConfiguration) &&
		reflect.DeepEqual(s.BackendAddressPool, t.BackendAddressPool) &&
		reflect.DeepEqual(s.LoadDistribution, t.LoadDistribution) &&
		reflect.DeepEqual(s.FrontendPort, t.FrontendPort) &&
		reflect.DeepEqual(s.BackendPort, t.BackendPort) &&
		reflect.DeepEqual(s.Probe, t.Probe) &&
		reflect.DeepEqual(s.EnableFloatingIP, t.EnableFloatingIP) &&
		reflect.DeepEqual(to.Bool(s.DisableOutboundSnat), to.Bool(t.DisableOutboundSnat))

	if wantLB && s.IdleTimeoutInMinutes != nil && t.IdleTimeoutInMinutes != nil {
		return properties && reflect.DeepEqual(s.IdleTimeoutInMinutes, t.IdleTimeoutInMinutes)
	}
	return properties
}

// This compares rule's Name, Protocol, SourcePortRange, DestinationPortRange, SourceAddressPrefix, Access, and Direction.
// Note that it compares rule's DestinationAddressPrefix only when it's not consolidated rule as such rule does not have DestinationAddressPrefix defined.
// We intentionally do not compare DestinationAddressPrefixes in consolidated case because reconcileSecurityRule has to consider the two rules equal,
// despite different DestinationAddressPrefixes, in order to give it a chance to consolidate the two rules.
func findSecurityRule(rules []network.SecurityRule, rule network.SecurityRule) bool {
	for _, existingRule := range rules {
		if !strings.EqualFold(to.String(existingRule.Name), to.String(rule.Name)) {
			continue
		}
		if !strings.EqualFold(string(existingRule.Protocol), string(rule.Protocol)) {
			continue
		}
		if !strings.EqualFold(to.String(existingRule.SourcePortRange), to.String(rule.SourcePortRange)) {
			continue
		}
		if !strings.EqualFold(to.String(existingRule.DestinationPortRange), to.String(rule.DestinationPortRange)) {
			continue
		}
		if !strings.EqualFold(to.String(existingRule.SourceAddressPrefix), to.String(rule.SourceAddressPrefix)) {
			continue
		}
		if !allowsConsolidation(existingRule) && !allowsConsolidation(rule) {
			if !strings.EqualFold(to.String(existingRule.DestinationAddressPrefix), to.String(rule.DestinationAddressPrefix)) {
				continue
			}
			if !reflect.DeepEqual(to.StringSlice(existingRule.DestinationAddressPrefixes), to.StringSlice(rule.DestinationAddressPrefixes)) {
				continue
			}
		}
		if !strings.EqualFold(string(existingRule.Access), string(rule.Access)) {
			continue
		}
		if !strings.EqualFold(string(existingRule.Direction), string(rule.Direction)) {
			continue
		}
		return true
	}
	return false
}

func (az *Cloud) getPublicIPAddressResourceGroup(service *v1.Service) string {
	if resourceGroup, found := service.Annotations[consts.ServiceAnnotationLoadBalancerResourceGroup]; found {
		resourceGroupName := strings.TrimSpace(resourceGroup)
		if len(resourceGroupName) > 0 {
			return resourceGroupName
		}
	}

	return az.ResourceGroup
}

func (az *Cloud) isBackendPoolPreConfigured(service *v1.Service) bool {
	preConfigured := false
	isInternal := requiresInternalLoadBalancer(service)

	if az.PreConfiguredBackendPoolLoadBalancerTypes == consts.PreConfiguredBackendPoolLoadBalancerTypesAll {
		preConfigured = true
	}
	if (az.PreConfiguredBackendPoolLoadBalancerTypes == consts.PreConfiguredBackendPoolLoadBalancerTypesInternal) && isInternal {
		preConfigured = true
	}
	if (az.PreConfiguredBackendPoolLoadBalancerTypes == consts.PreConfiguredBackendPoolLoadBalancerTypesExternal) && !isInternal {
		preConfigured = true
	}

	return preConfigured
}

// Check if service requires an internal load balancer.
func requiresInternalLoadBalancer(service *v1.Service) bool {
	if l, found := service.Annotations[consts.ServiceAnnotationLoadBalancerInternal]; found {
		return l == consts.TrueAnnotationValue
	}

	return false
}

func subnet(service *v1.Service) *string {
	if requiresInternalLoadBalancer(service) {
		if l, found := service.Annotations[consts.ServiceAnnotationLoadBalancerInternalSubnet]; found && strings.TrimSpace(l) != "" {
			return &l
		}
	}

	return nil
}

// getServiceLoadBalancerMode parses the mode value.
// if the value is __auto__ it returns isAuto = TRUE.
// if anything else it returns the unique VM set names after trimming spaces.
func (az *Cloud) getServiceLoadBalancerMode(service *v1.Service) (bool, bool, string) {
	mode, hasMode := service.Annotations[consts.ServiceAnnotationLoadBalancerMode]
	useSingleSLB := az.useStandardLoadBalancer() && !az.EnableMultipleStandardLoadBalancers
	if useSingleSLB && hasMode {
		klog.Warningf("single standard load balancer doesn't work with annotation %q, would ignore it", consts.ServiceAnnotationLoadBalancerMode)
	}
	mode = strings.TrimSpace(mode)
	isAuto := strings.EqualFold(mode, consts.ServiceAnnotationLoadBalancerAutoModeValue)

	return hasMode, isAuto, mode
}

func useSharedSecurityRule(service *v1.Service) bool {
	if l, ok := service.Annotations[consts.ServiceAnnotationSharedSecurityRule]; ok {
		return l == consts.TrueAnnotationValue
	}

	return false
}

func getServiceTags(service *v1.Service) []string {
	if service == nil {
		return nil
	}

	if serviceTags, found := service.Annotations[consts.ServiceAnnotationAllowedServiceTag]; found {
		result := []string{}
		tags := strings.Split(strings.TrimSpace(serviceTags), ",")
		for _, tag := range tags {
			serviceTag := strings.TrimSpace(tag)
			if serviceTag != "" {
				result = append(result, serviceTag)
			}
		}

		return result
	}

	return nil
}

// serviceOwnsPublicIP checks if the service owns the pip and if the pip is user-created.
// The pip is user-created if and only if there is no service tags.
// The service owns the pip if:
// 1. The serviceName is included in the service tags of a system-created pip.
// 2. The service.Spec.LoadBalancerIP matches the IP address of a user-created pip.
func serviceOwnsPublicIP(service *v1.Service, pip *network.PublicIPAddress, clusterName string) (bool, bool) {
	if service == nil || pip == nil {
		klog.Warningf("serviceOwnsPublicIP: nil service or public IP")
		return false, false
	}

	if pip.PublicIPAddressPropertiesFormat == nil || to.String(pip.IPAddress) == "" {
		klog.Warningf("serviceOwnsPublicIP: empty pip.IPAddress")
		return false, false
	}

	serviceName := getServiceName(service)

	if pip.Tags != nil {
		serviceTag := getServiceFromPIPServiceTags(pip.Tags)
		clusterTag := getClusterFromPIPClusterTags(pip.Tags)

		// if there is no service tag on the pip, it is user-created pip
		if serviceTag == "" {
			return strings.EqualFold(to.String(pip.IPAddress), service.Spec.LoadBalancerIP), true
		}

		// if there is service tag on the pip, it is system-created pip
		if isSVCNameInPIPTag(serviceTag, serviceName) {
			// Backward compatible for clusters upgraded from old releases.
			// In such case, only "service" tag is set.
			if clusterTag == "" {
				return true, false
			}

			// If cluster name tag is set, then return true if it matches.
			if clusterTag == clusterName {
				return true, false
			}
		} else {
			// if the service is not included in te tags of the system-created pip, check the ip address
			// this could happen for secondary services
			return strings.EqualFold(to.String(pip.IPAddress), service.Spec.LoadBalancerIP), false
		}
	}

	return false, false
}

func isSVCNameInPIPTag(tag, svcName string) bool {
	svcNames := parsePIPServiceTag(&tag)

	for _, name := range svcNames {
		if strings.EqualFold(name, svcName) {
			return true
		}
	}

	return false
}

func parsePIPServiceTag(serviceTag *string) []string {
	if serviceTag == nil || len(*serviceTag) == 0 {
		return []string{}
	}

	serviceNames := strings.FieldsFunc(*serviceTag, func(r rune) bool {
		return r == ','
	})
	for i, name := range serviceNames {
		serviceNames[i] = strings.TrimSpace(name)
	}

	return serviceNames
}

// bindServicesToPIP add the incoming service name to the PIP's tag
// parameters: public IP address to be updated and incoming service names
// return values:
// 1. a bool flag to indicate if there is a new service added
// 2. an error when the pip is nil
// example:
// "ns1/svc1" + ["ns1/svc1", "ns2/svc2"] = "ns1/svc1,ns2/svc2"
func bindServicesToPIP(pip *network.PublicIPAddress, incomingServiceNames []string, replace bool) (bool, error) {
	if pip == nil {
		return false, fmt.Errorf("nil public IP")
	}

	if pip.Tags == nil {
		pip.Tags = map[string]*string{consts.ServiceTagKey: to.StringPtr("")}
	}

	serviceTagValue := to.StringPtr(getServiceFromPIPServiceTags(pip.Tags))
	serviceTagValueSet := make(map[string]struct{})
	existingServiceNames := parsePIPServiceTag(serviceTagValue)
	addedNew := false

	// replace is used when unbinding the service from PIP so addedNew remains false all the time
	if replace {
		serviceTagValue = to.StringPtr(strings.Join(incomingServiceNames, ","))
		pip.Tags[consts.ServiceTagKey] = serviceTagValue

		return false, nil
	}

	for _, name := range existingServiceNames {
		if _, ok := serviceTagValueSet[name]; !ok {
			serviceTagValueSet[name] = struct{}{}
		}
	}

	for _, serviceName := range incomingServiceNames {
		if serviceTagValue == nil || *serviceTagValue == "" {
			serviceTagValue = to.StringPtr(serviceName)
			addedNew = true
		} else {
			// detect duplicates
			if _, ok := serviceTagValueSet[serviceName]; !ok {
				*serviceTagValue += fmt.Sprintf(",%s", serviceName)
				addedNew = true
			} else {
				klog.V(10).Infof("service %s has been bound to the pip already", serviceName)
			}
		}
	}
	pip.Tags[consts.ServiceTagKey] = serviceTagValue

	return addedNew, nil
}

func unbindServiceFromPIP(pip *network.PublicIPAddress, service *v1.Service, serviceName, clusterName string) error {
	if pip == nil || pip.Tags == nil {
		return fmt.Errorf("nil public IP or tags")
	}

	// skip removing tags for user assigned pips
	serviceTagValue := to.StringPtr(getServiceFromPIPServiceTags(pip.Tags))
	existingServiceNames := parsePIPServiceTag(serviceTagValue)
	var found bool
	for i := len(existingServiceNames) - 1; i >= 0; i-- {
		if strings.EqualFold(existingServiceNames[i], serviceName) {
			existingServiceNames = append(existingServiceNames[:i], existingServiceNames[i+1:]...)
			found = true
		}
	}
	if !found {
		klog.Warningf("cannot find the service %s in the corresponding PIP", serviceName)
	}

	_, err := bindServicesToPIP(pip, existingServiceNames, true)
	if err != nil {
		return err
	}

	if existingServiceName := getServiceFromPIPDNSTags(pip.Tags); existingServiceName != "" && strings.EqualFold(existingServiceName, serviceName) {
		pip.Tags[consts.ServiceUsingDNSKey] = to.StringPtr("")
	}

	return nil
}

// ensureLoadBalancerTagged ensures every load balancer in the resource group is tagged as configured
func (az *Cloud) ensureLoadBalancerTagged(lb *network.LoadBalancer) bool {
	if az.Tags == "" && (az.TagsMap == nil || len(az.TagsMap) == 0) {
		return false
	}
	tags := parseTags(az.Tags, az.TagsMap)
	if lb.Tags == nil {
		lb.Tags = make(map[string]*string)
	}

	tags, changed := az.reconcileTags(lb.Tags, tags)
	lb.Tags = tags

	return changed
}

// ensureSecurityGroupTagged ensures the security group is tagged as configured
func (az *Cloud) ensureSecurityGroupTagged(sg *network.SecurityGroup) bool {
	if az.Tags == "" && (az.TagsMap == nil || len(az.TagsMap) == 0) {
		return false
	}
	tags := parseTags(az.Tags, az.TagsMap)
	if sg.Tags == nil {
		sg.Tags = make(map[string]*string)
	}

	tags, changed := az.reconcileTags(sg.Tags, tags)
	sg.Tags = tags

	return changed
}<|MERGE_RESOLUTION|>--- conflicted
+++ resolved
@@ -94,11 +94,7 @@
 		return nil, err
 	}
 
-<<<<<<< HEAD
-	lbStatus, _, err := az.getServiceLoadBalancerStatus(service, lb, nil)
-=======
 	lbStatus, fipConfig, err := az.getServiceLoadBalancerStatus(service, lb, nil)
->>>>>>> 96e1d363
 	if err != nil {
 		klog.Errorf("getServiceLoadBalancerStatus(%s) failed: %v", serviceName, err)
 		return nil, err
