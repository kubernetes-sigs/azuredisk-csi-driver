/*
Copyright 2020 The Kubernetes Authors.

Licensed under the Apache License, Version 2.0 (the "License");
you may not use this file except in compliance with the License.
You may obtain a copy of the License at

    http://www.apache.org/licenses/LICENSE-2.0

Unless required by applicable law or agreed to in writing, software
distributed under the License is distributed on an "AS IS" BASIS,
WITHOUT WARRANTIES OR CONDITIONS OF ANY KIND, either express or implied.
See the License for the specific language governing permissions and
limitations under the License.
*/

package armclient

import (
	"context"
	"net/http"

	"github.com/Azure/go-autorest/autorest"
	"github.com/Azure/go-autorest/autorest/azure"

	"sigs.k8s.io/cloud-provider-azure/pkg/retry"
)

// PutResourcesResponse defines the response for PutResources.
type PutResourcesResponse struct {
	Response *http.Response
	Error    *retry.Error
}

// Interface is the client interface for ARM.
// Don't forget to run "hack/update-mock-clients.sh" command to generate the mock client.
type Interface interface {
	// Send sends a http request to ARM service with possible retry to regional ARM endpoint.
	Send(ctx context.Context, request *http.Request, decorators ...autorest.SendDecorator) (*http.Response, *retry.Error)

	// PreparePutRequest prepares put request
	PreparePutRequest(ctx context.Context, decorators ...autorest.PrepareDecorator) (*http.Request, error)

	// PreparePostRequest prepares post request
	PreparePostRequest(ctx context.Context, decorators ...autorest.PrepareDecorator) (*http.Request, error)

	// PrepareGetRequest prepares get request
	PrepareGetRequest(ctx context.Context, decorators ...autorest.PrepareDecorator) (*http.Request, error)

	// PrepareDeleteRequest preparse delete request
	PrepareDeleteRequest(ctx context.Context, decorators ...autorest.PrepareDecorator) (*http.Request, error)

	// PrepareHeadRequest prepares head request
	PrepareHeadRequest(ctx context.Context, decorators ...autorest.PrepareDecorator) (*http.Request, error)

	// WaitForAsyncOperationCompletion waits for an operation completion
	WaitForAsyncOperationCompletion(ctx context.Context, future *azure.Future, asyncOperationName string) error

	// WaitForAsyncOperationResult waits for an operation result.
	WaitForAsyncOperationResult(ctx context.Context, future *azure.Future, asyncOperationName string) (*http.Response, error)

	// SendAsync send a request and return a future object representing the async result as well as the origin http response
	SendAsync(ctx context.Context, request *http.Request) (*azure.Future, *http.Response, *retry.Error)

	// PutResource puts a resource by resource ID
	PutResource(ctx context.Context, resourceID string, parameters interface{}) (*http.Response, *retry.Error)

	// PutResources puts a list of resources from resources map[resourceID]parameters.
	// Those resources sync requests are sequential while async requests are concurrent. It 's especially
	// useful when the ARM API doesn't support concurrent requests.
	PutResources(ctx context.Context, resources map[string]interface{}) map[string]*PutResourcesResponse

	// PutResourcesInBatches is similar with PutResources, but it sends sync request concurrently in batches.
	PutResourcesInBatches(ctx context.Context, resources map[string]interface{}, batchSize int) map[string]*PutResourcesResponse

	// PutResourceWithDecorators puts a resource with decorators by resource ID
	PutResourceWithDecorators(ctx context.Context, resourceID string, parameters interface{}, decorators []autorest.PrepareDecorator) (*http.Response, *retry.Error)

	// PutResourceWithDecoratorsAsync puts a resource with decorators by resource ID
	PutResourceWithDecoratorsAsync(ctx context.Context, resourceID string, parameters interface{}, decorators []autorest.PrepareDecorator) (*http.Response, *retry.Error)

	// PatchResource patches a resource by resource ID
	PatchResource(ctx context.Context, resourceID string, parameters interface{}) (*http.Response, *retry.Error)

	// PatchResourceAsync patches a resource by resource ID asynchronously
	PatchResourceAsync(ctx context.Context, resourceID string, parameters interface{}) (*azure.Future, *retry.Error)

	// PutResourceAsync puts a resource by resource ID in async mode
	PutResourceAsync(ctx context.Context, resourceID string, parameters interface{}) (*azure.Future, *retry.Error)

	// HeadResource heads a resource by resource ID
	HeadResource(ctx context.Context, resourceID string) (*http.Response, *retry.Error)

	// GetResourceWithExpandQuery get a resource by resource ID
	GetResourceWithExpandQuery(ctx context.Context, resourceID, expand string) (*http.Response, *retry.Error)

<<<<<<< HEAD
	//GetResourceWithDecorators get a resource with decorators by resource ID
=======
	// GetResourceWithExpandAPIVersionQuery get a resource by resource ID with expand and API version.
	GetResourceWithExpandAPIVersionQuery(ctx context.Context, resourceID, expand, apiVersion string) (*http.Response, *retry.Error)

	// GetResourceWithQueries get a resource by resource ID with queries.
	GetResourceWithQueries(ctx context.Context, resourceID string, queries map[string]interface{}) (*http.Response, *retry.Error)

	// GetResource get a resource with decorators by resource ID
>>>>>>> d0b8ec9d
	GetResource(ctx context.Context, resourceID string, decorators ...autorest.PrepareDecorator) (*http.Response, *retry.Error)

	// PostResource posts a resource by resource ID
	PostResource(ctx context.Context, resourceID, action string, parameters interface{}, queryParameters map[string]interface{}) (*http.Response, *retry.Error)

	// DeleteResource deletes a resource by resource ID
	DeleteResource(ctx context.Context, resourceID, ifMatch string) *retry.Error

	// DeleteResourceAsync delete a resource by resource ID and returns a future representing the async result
	DeleteResourceAsync(ctx context.Context, resourceID, ifMatch string) (*azure.Future, *retry.Error)

	// CloseResponse closes a response
	CloseResponse(ctx context.Context, response *http.Response)
}<|MERGE_RESOLUTION|>--- conflicted
+++ resolved
@@ -63,40 +63,26 @@
 	SendAsync(ctx context.Context, request *http.Request) (*azure.Future, *http.Response, *retry.Error)
 
 	// PutResource puts a resource by resource ID
-	PutResource(ctx context.Context, resourceID string, parameters interface{}) (*http.Response, *retry.Error)
+	PutResource(ctx context.Context, resourceID string, parameters interface{}, decorators ...autorest.PrepareDecorator) (*http.Response, *retry.Error)
 
-	// PutResources puts a list of resources from resources map[resourceID]parameters.
-	// Those resources sync requests are sequential while async requests are concurrent. It 's especially
-	// useful when the ARM API doesn't support concurrent requests.
-	PutResources(ctx context.Context, resources map[string]interface{}) map[string]*PutResourcesResponse
+	// PutResourceAsync puts a resource by resource ID in async mode
+	PutResourceAsync(ctx context.Context, resourceID string, parameters interface{}, decorators ...autorest.PrepareDecorator) (*azure.Future, *retry.Error)
 
 	// PutResourcesInBatches is similar with PutResources, but it sends sync request concurrently in batches.
 	PutResourcesInBatches(ctx context.Context, resources map[string]interface{}, batchSize int) map[string]*PutResourcesResponse
 
-	// PutResourceWithDecorators puts a resource with decorators by resource ID
-	PutResourceWithDecorators(ctx context.Context, resourceID string, parameters interface{}, decorators []autorest.PrepareDecorator) (*http.Response, *retry.Error)
-
-	// PutResourceWithDecoratorsAsync puts a resource with decorators by resource ID
-	PutResourceWithDecoratorsAsync(ctx context.Context, resourceID string, parameters interface{}, decorators []autorest.PrepareDecorator) (*http.Response, *retry.Error)
-
 	// PatchResource patches a resource by resource ID
-	PatchResource(ctx context.Context, resourceID string, parameters interface{}) (*http.Response, *retry.Error)
+	PatchResource(ctx context.Context, resourceID string, parameters interface{}, decorators ...autorest.PrepareDecorator) (*http.Response, *retry.Error)
 
 	// PatchResourceAsync patches a resource by resource ID asynchronously
-	PatchResourceAsync(ctx context.Context, resourceID string, parameters interface{}) (*azure.Future, *retry.Error)
-
-	// PutResourceAsync puts a resource by resource ID in async mode
-	PutResourceAsync(ctx context.Context, resourceID string, parameters interface{}) (*azure.Future, *retry.Error)
+	PatchResourceAsync(ctx context.Context, resourceID string, parameters interface{}, decorators ...autorest.PrepareDecorator) (*azure.Future, *retry.Error)
 
 	// HeadResource heads a resource by resource ID
 	HeadResource(ctx context.Context, resourceID string) (*http.Response, *retry.Error)
 
-	// GetResourceWithExpandQuery get a resource by resource ID
+	// GetResourceWithExpandQuery get a resource by resource ID with expand
 	GetResourceWithExpandQuery(ctx context.Context, resourceID, expand string) (*http.Response, *retry.Error)
 
-<<<<<<< HEAD
-	//GetResourceWithDecorators get a resource with decorators by resource ID
-=======
 	// GetResourceWithExpandAPIVersionQuery get a resource by resource ID with expand and API version.
 	GetResourceWithExpandAPIVersionQuery(ctx context.Context, resourceID, expand, apiVersion string) (*http.Response, *retry.Error)
 
@@ -104,17 +90,16 @@
 	GetResourceWithQueries(ctx context.Context, resourceID string, queries map[string]interface{}) (*http.Response, *retry.Error)
 
 	// GetResource get a resource with decorators by resource ID
->>>>>>> d0b8ec9d
 	GetResource(ctx context.Context, resourceID string, decorators ...autorest.PrepareDecorator) (*http.Response, *retry.Error)
 
 	// PostResource posts a resource by resource ID
 	PostResource(ctx context.Context, resourceID, action string, parameters interface{}, queryParameters map[string]interface{}) (*http.Response, *retry.Error)
 
 	// DeleteResource deletes a resource by resource ID
-	DeleteResource(ctx context.Context, resourceID, ifMatch string) *retry.Error
+	DeleteResource(ctx context.Context, resourceID string, decorators ...autorest.PrepareDecorator) *retry.Error
 
 	// DeleteResourceAsync delete a resource by resource ID and returns a future representing the async result
-	DeleteResourceAsync(ctx context.Context, resourceID, ifMatch string) (*azure.Future, *retry.Error)
+	DeleteResourceAsync(ctx context.Context, resourceID string, decorators ...autorest.PrepareDecorator) (*azure.Future, *retry.Error)
 
 	// CloseResponse closes a response
 	CloseResponse(ctx context.Context, response *http.Response)
