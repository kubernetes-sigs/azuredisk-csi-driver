--- conflicted
+++ resolved
@@ -49,14 +49,9 @@
 type DynamicallyProvisionedResizeVolumeTest struct {
 	CSIDriver              driver.DynamicPVTestDriver
 	StorageClassParameters map[string]string
-<<<<<<< HEAD
-	Pod                    testtypes.PodDetails
-	Volume                 testtypes.VolumeDetails
-	ResizeOffline          bool
-=======
 	Pod                    resources.PodDetails
 	Volume                 resources.VolumeDetails
->>>>>>> 4a806033
+	ResizeOffline          bool
 }
 
 func (t *DynamicallyProvisionedResizeVolumeTest) Run(client clientset.Interface, namespace *v1.Namespace, schedulerName string) {
