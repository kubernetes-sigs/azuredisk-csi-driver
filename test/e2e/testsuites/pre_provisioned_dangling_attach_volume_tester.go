/*
Copyright 2020 The Kubernetes Authors.

Licensed under the Apache License, Version 2.0 (the "License");
you may not use this file except in compliance with the License.
You may obtain a copy of the License at

    http://www.apache.org/licenses/LICENSE-2.0

Unless required by applicable law or agreed to in writing, software
distributed under the License is distributed on an "AS IS" BASIS,
WITHOUT WARRANTIES OR CONDITIONS OF ANY KIND, either express or implied.
See the License for the specific language governing permissions and
limitations under the License.
*/

package testsuites

import (
	"context"

	"github.com/Azure/azure-sdk-for-go/services/compute/mgmt/2021-07-01/compute"
	"github.com/onsi/ginkgo"
	v1 "k8s.io/api/core/v1"
	"k8s.io/apimachinery/pkg/types"
	clientset "k8s.io/client-go/kubernetes"
	"k8s.io/kubernetes/test/e2e/framework"
	consts "sigs.k8s.io/azuredisk-csi-driver/pkg/azureconstants"
	"sigs.k8s.io/azuredisk-csi-driver/pkg/azureutils"
	"sigs.k8s.io/azuredisk-csi-driver/test/e2e/driver"
	"sigs.k8s.io/azuredisk-csi-driver/test/resources"
	nodeutil "sigs.k8s.io/azuredisk-csi-driver/test/utils/node"
	"sigs.k8s.io/cloud-provider-azure/pkg/provider"
)

// PreProvisionedDanglingAttachVolumeTest will provision required PV(s), PVC(s) and Pod(s)
// Testing that a volume could be reattached to a different node on DanglingAttachError
type PreProvisionedDanglingAttachVolumeTest struct {
	CSIDriver     driver.PreProvisionedVolumeTestDriver
	AzureCloud    *provider.Cloud
	Pod           resources.PodDetails
	VolumeContext map[string]string
}

func (t *PreProvisionedDanglingAttachVolumeTest) Run(client clientset.Interface, namespace *v1.Namespace, schedulerName string) {
	// Setup required PV(s) and PVC(s) corresponding to PodDetails that will be shared among two pods
	tpod, cleanup := t.Pod.SetupWithPreProvisionedVolumes(client, namespace, t.CSIDriver, t.VolumeContext, schedulerName)
	// Defer must be called here for PV(s) and PVC(s) to be removed after the test completion and not earlier
	for i := range cleanup {
		defer cleanup[i]()
	}

	// Get the list of available nodes for scheduling the pod
	nodes := nodeutil.ListNodeNames(client)
	if len(nodes) < 2 {
		ginkgo.Skip("need at least 2 nodes to verify the test case. Current node count is %d", len(nodes))
	}

	ginkgo.By("attaching disk to node#0")
<<<<<<< HEAD
	req := &csi.ControllerPublishVolumeRequest{
		VolumeId: t.Pod.Volumes[0].VolumeID,
		NodeId:   nodes[0],
		VolumeCapability: &csi.VolumeCapability{
			AccessType: &csi.VolumeCapability_Mount{
				Mount: &csi.VolumeCapability_MountVolume{},
			},
			AccessMode: &csi.VolumeCapability_AccessMode{
				Mode: csi.VolumeCapability_AccessMode_SINGLE_NODE_WRITER,
			},
		},
=======
	diskURI := t.Pod.Volumes[0].VolumeID
	diskName, err := azureutils.GetDiskName(diskURI)
	framework.ExpectNoError(err)
	nodeName := types.NodeName(nodes[0])
	cachingMode, ok := t.VolumeContext[consts.CachingModeField]
	if !ok {
		cachingMode = "None"
>>>>>>> 9186f3f0
	}
	resourceGroup, err := azureutils.GetResourceGroupFromURI(diskURI)
	framework.ExpectNoError(err)
	disk, rerr := t.AzureCloud.DisksClient.Get(context.Background(), t.AzureCloud.SubscriptionID, resourceGroup, diskName)
	framework.ExpectNoError(rerr.Error())
	_, err = t.AzureCloud.AttachDisk(context.Background(), true, diskName, diskURI, nodeName, compute.CachingTypes(cachingMode), &disk)
	framework.ExpectNoError(err)

	// Make node#0 unschedulable to ensure that pods are scheduled on a different node
	tpod.SetNodeUnschedulable(nodes[0], true)        // kubeclt cordon node
	defer tpod.SetNodeUnschedulable(nodes[0], false) // defer kubeclt uncordon node

	// Create a pod with the pvc mount for the disk currently attached to node#0 and wait for success
	ginkgo.By("deploying the pod")
	tpod.Create()
	defer tpod.Cleanup()
	ginkgo.By("checking that the pod's command exits with no error")
	// DanglingAttachError would have caused a pod failure. Success means detach/attach happened as expected
	tpod.WaitForSuccess()
}<|MERGE_RESOLUTION|>--- conflicted
+++ resolved
@@ -57,19 +57,6 @@
 	}
 
 	ginkgo.By("attaching disk to node#0")
-<<<<<<< HEAD
-	req := &csi.ControllerPublishVolumeRequest{
-		VolumeId: t.Pod.Volumes[0].VolumeID,
-		NodeId:   nodes[0],
-		VolumeCapability: &csi.VolumeCapability{
-			AccessType: &csi.VolumeCapability_Mount{
-				Mount: &csi.VolumeCapability_MountVolume{},
-			},
-			AccessMode: &csi.VolumeCapability_AccessMode{
-				Mode: csi.VolumeCapability_AccessMode_SINGLE_NODE_WRITER,
-			},
-		},
-=======
 	diskURI := t.Pod.Volumes[0].VolumeID
 	diskName, err := azureutils.GetDiskName(diskURI)
 	framework.ExpectNoError(err)
@@ -77,7 +64,6 @@
 	cachingMode, ok := t.VolumeContext[consts.CachingModeField]
 	if !ok {
 		cachingMode = "None"
->>>>>>> 9186f3f0
 	}
 	resourceGroup, err := azureutils.GetResourceGroupFromURI(diskURI)
 	framework.ExpectNoError(err)
