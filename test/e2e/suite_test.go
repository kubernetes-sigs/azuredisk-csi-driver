--- conflicted
+++ resolved
@@ -42,28 +42,6 @@
 )
 
 const (
-<<<<<<< HEAD
-	kubeconfigEnvVar       = "KUBECONFIG"
-	reportDirEnvVar        = "ARTIFACTS"
-	testMigrationEnvVar    = "TEST_MIGRATION"
-	testWindowsEnvVar      = "TEST_WINDOWS"
-	testWinServerVerEnvVar = "WINDOWS_SERVER_VERSION"
-	cloudNameEnvVar        = "AZURE_CLOUD_NAME"
-	defaultReportDir       = "/workspace/_artifacts"
-	inTreeStorageClass     = "kubernetes.io/azure-disk"
-)
-
-var (
-	azurediskDriver           azuredisk.CSIDriver
-	isUsingInTreeVolumePlugin = os.Getenv(driver.AzureDriverNameVar) == inTreeStorageClass
-	isTestingMigration        = os.Getenv(testMigrationEnvVar) != ""
-	isWindowsCluster          = os.Getenv(testWindowsEnvVar) != ""
-	winServerVer              = os.Getenv(testWinServerVerEnvVar)
-	isAzureStackCloud         = strings.EqualFold(os.Getenv(cloudNameEnvVar), "AZURESTACKCLOUD")
-	location                  string
-	supportsZRS               bool
-	supportsDynamicResize     bool
-=======
 	poll        = time.Duration(2) * time.Second
 	pollTimeout = time.Duration(10) * time.Minute
 )
@@ -72,14 +50,13 @@
 	skipClusterBootstrap = flag.Bool("skip-cluster-bootstrap", false, "flag to indicate that we can skip cluster bootstrap.")
 	azureCloud           *provider.Cloud
 	location             string
->>>>>>> 7217cce6
 )
 
 var _ = ginkgo.BeforeSuite(func() {
-	log.Println(driver.AzureDriverNameVar, os.Getenv(driver.AzureDriverNameVar), fmt.Sprintf("%v", isUsingInTreeVolumePlugin))
-	log.Println(testMigrationEnvVar, os.Getenv(testMigrationEnvVar), fmt.Sprintf("%v", isTestingMigration))
-	log.Println(testWindowsEnvVar, os.Getenv(testWindowsEnvVar), fmt.Sprintf("%v", isWindowsCluster))
-	log.Println(testWinServerVerEnvVar, os.Getenv(testWinServerVerEnvVar), fmt.Sprintf("%v", winServerVer))
+	log.Println(testconsts.AzureDriverNameVar, os.Getenv(testconsts.AzureDriverNameVar), fmt.Sprintf("%v", testconsts.IsUsingInTreeVolumePlugin))
+	log.Println(testconsts.TestMigrationEnvVar, os.Getenv(testconsts.TestMigrationEnvVar), fmt.Sprintf("%v", testconsts.IsTestingMigration))
+	log.Println(testconsts.TestWindowsEnvVar, os.Getenv(testconsts.TestWindowsEnvVar), fmt.Sprintf("%v", testconsts.IsWindowsCluster))
+	log.Println(testconsts.TestWinServerVerEnvVar, testconsts.WindowsServerVersion, fmt.Sprintf("%v", testconsts.WindowsServerVersion))
 
 	// k8s.io/kubernetes/test/e2e/framework requires env KUBECONFIG to be set
 	// it does not fall back to defaults
@@ -161,8 +138,8 @@
 		cloud := "azurepubliccloud"
 		if testconsts.IsWindowsCluster {
 			os = "windows"
-			if winServerVer == "windows-2022" {
-				os = winServerVer
+			if testconsts.WindowsServerVersion == "windows-2022" {
+				os = testconsts.WindowsServerVersion
 			}
 		}
 		if testconsts.IsAzureStackCloud {
