/*
Copyright 2020 The Kubernetes Authors.

Licensed under the Apache License, Version 2.0 (the "License");
you may not use this file except in compliance with the License.
You may obtain a copy of the License at

    http://www.apache.org/licenses/LICENSE-2.0

Unless required by applicable law or agreed to in writing, software
distributed under the License is distributed on an "AS IS" BASIS,
WITHOUT WARRANTIES OR CONDITIONS OF ANY KIND, either express or implied.
See the License for the specific language governing permissions and
limitations under the License.
*/

package e2e

import (
	"context"
	"fmt"
	"strconv"
	"strings"

	"github.com/Azure/azure-sdk-for-go/services/compute/mgmt/2021-07-01/compute"
	"github.com/onsi/ginkgo"
	v1 "k8s.io/api/core/v1"
	"k8s.io/apimachinery/pkg/api/errors"
	metav1 "k8s.io/apimachinery/pkg/apis/meta/v1"
	"k8s.io/apimachinery/pkg/labels"
	"k8s.io/apimachinery/pkg/util/wait"
	clientset "k8s.io/client-go/kubernetes"
	"k8s.io/kubernetes/test/e2e/framework"
	azDiskClientSet "sigs.k8s.io/azuredisk-csi-driver/pkg/apis/client/clientset/versioned"
	consts "sigs.k8s.io/azuredisk-csi-driver/pkg/azureconstants"
	"sigs.k8s.io/azuredisk-csi-driver/pkg/azureutils"
	testconsts "sigs.k8s.io/azuredisk-csi-driver/test/const"
	"sigs.k8s.io/azuredisk-csi-driver/test/e2e/driver"
	"sigs.k8s.io/azuredisk-csi-driver/test/e2e/testsuites"
	"sigs.k8s.io/azuredisk-csi-driver/test/resources"
	"sigs.k8s.io/azuredisk-csi-driver/test/utils/testutil"
	azure "sigs.k8s.io/cloud-provider-azure/pkg/provider"
)

const (
	defaultDiskSize = 10
)

var _ = ginkgo.Describe("Pre-Provisioned", func() {
	f := framework.NewDefaultFramework("azuredisk")
	scheduler := testutil.GetSchedulerForE2E()

	var (
		cs           clientset.Interface
		ns           *v1.Namespace
		azDiskClient azDiskClientSet.Interface
		testDriver   driver.PreProvisionedVolumeTestDriver
		volumeID     string
		// Set to true if the volume should not be deleted automatically after test
		skipVolumeDeletion bool
	)

	ginkgo.BeforeEach(func() {
		cs = f.ClientSet
		ns = f.Namespace
		var err error
		if testconsts.IsUsingCSIDriverV2 {
			azDiskClient, err = azDiskClientSet.NewForConfig(f.ClientConfig())
		}
		framework.ExpectNoError(err, fmt.Sprintf("Failed to create disk client. Error: %v", err))
		testDriver = driver.InitAzureDiskDriver()
		// reset value to false to default to volume clean up after test unless specified otherwise
		skipVolumeDeletion = false
	})

	ginkgo.AfterEach(func() {
		if !skipVolumeDeletion {
			EnsureDiskExists(volumeID)

			if testconsts.IsUsingCSIDriverV2 {
				// wait for the AzVolumeAttachments to be deleted
				if azDiskClient == nil {
					framework.Fail("azure disk client is nil")
				}
				diskName, err := azureutils.GetDiskName(volumeID)
				framework.ExpectNoError(err)
				diskName = strings.ToLower(diskName)

				labelSelector := metav1.LabelSelector{MatchLabels: map[string]string{consts.VolumeNameLabel: diskName}}
				err = wait.PollImmediate(poll, pollTimeout,
					func() (bool, error) {
						azVolumeAttachments, listErr := azDiskClient.DiskV1beta1().AzVolumeAttachments(consts.DefaultAzureDiskCrdNamespace).List(context.Background(), metav1.ListOptions{LabelSelector: labels.Set(labelSelector.MatchLabels).String()})
						if listErr != nil {
							if errors.IsNotFound(listErr) {
								return true, nil
							}
							return false, listErr
						}
						return azVolumeAttachments == nil || len(azVolumeAttachments.Items) == 0, nil
					})
				framework.ExpectNoError(err)
			}

			err := azureCloud.DeleteManagedDisk(context.Background(), volumeID)
			framework.ExpectNoError(err, fmt.Sprintf("delete volume %q error: %v", volumeID, err))
		}
	})

	ginkgo.Context("[single-az]", func() {
		//dynamically generate the following tests for all available schedulers
		ginkgo.It(fmt.Sprintf("should use a pre-provisioned volume and mount it as readOnly in a pod [disk.csi.azure.com][windows][%s]", scheduler), func() {
			// Az tests need to be changed to pass the right parameters for in-tree driver.
			// Skip these tests until above is fixed.
			testutil.SkipIfUsingInTreeVolumePlugin()
			var err error
			volumeID, err = CreateVolume("pre-provisioned-read-only", defaultDiskSize, make(map[string]string))
			if err != nil {
				skipVolumeDeletion = true
				ginkgo.Fail(fmt.Sprintf("create volume error: %v", err))
			}
			ginkgo.By(fmt.Sprintf("Successfully provisioned AzureDisk volume: %q\n", volumeID))

			diskSize := fmt.Sprintf("%dGi", defaultDiskSize)
			pods := []resources.PodDetails{
				{
					Cmd: testutil.ConvertToPowershellorCmdCommandIfNecessary("echo 'hello world' > /mnt/test-1/data && grep 'hello world' /mnt/test-1/data"),
					Volumes: []resources.VolumeDetails{
						{
							VolumeID:  volumeID,
							FSType:    "ext4",
							ClaimSize: diskSize,
							VolumeMount: resources.VolumeMountDetails{
								NameGenerate:      "test-volume-",
								MountPathGenerate: "/mnt/test-",
								ReadOnly:          true,
							},
							VolumeAccessMode: v1.ReadWriteOnce,
						},
					},
<<<<<<< HEAD
					IsWindows:    isWindowsCluster,
					WinServerVer: winServerVer,
=======
					IsWindows: testconsts.IsWindowsCluster,
>>>>>>> 7217cce6
				},
			}
			test := testsuites.PreProvisionedReadOnlyVolumeTest{
				CSIDriver: testDriver,
				Pods:      pods,
			}
			test.Run(cs, ns, schedulerName)
		})

		ginkgo.It(fmt.Sprintf("should succeed when reattaching a disk to a new node on DanglingAttachError [disk.csi.azure.com][%s]", scheduler), func() {
			testutil.SkipIfUsingInTreeVolumePlugin()
			testutil.SkipIfOnAzureStackCloud()
			var err error
			volumeContext := map[string]string{
				consts.SkuNameField:     "Premium_LRS",
				consts.CachingModeField: "None",
			}
			volumeID, err = CreateVolume("reattach-disk-multiple-nodes", defaultDiskSize, volumeContext)
			if err != nil {
				skipVolumeDeletion = true
				ginkgo.Fail(fmt.Sprintf("create volume error: %v", err))
			}
			ginkgo.By(fmt.Sprintf("Successfully provisioned a shared disk volume: %q\n", volumeID))

			diskSize := fmt.Sprintf("%dGi", defaultDiskSize)

			pod := resources.PodDetails{
				Cmd: testutil.ConvertToPowershellorCmdCommandIfNecessary("echo 'hello world' > /mnt/test-1/data && grep 'hello world' /mnt/test-1/data"),
				Volumes: []resources.VolumeDetails{
					{
						VolumeID:  volumeID,
						ClaimSize: diskSize,
						VolumeMount: resources.VolumeMountDetails{
							NameGenerate:      "test-volume-",
							MountPathGenerate: "/mnt/test-",
						},
						VolumeAccessMode: v1.ReadWriteOnce,
					},
				},
				IsWindows: testconsts.IsWindowsCluster,
			}

			test := testsuites.PreProvisionedDanglingAttachVolumeTest{
				CSIDriver:     testDriver,
				AzureCloud:    azureCloud,
				Pod:           pod,
				VolumeContext: volumeContext,
			}
			test.Run(cs, ns, schedulerName)
		})

		ginkgo.It(fmt.Sprintf("should use a pre-provisioned volume and retain PV with reclaimPolicy %q [disk.csi.azure.com][windows]", v1.PersistentVolumeReclaimRetain), func() {
			// Az tests need to be changed to pass the right parameters for in-tree driver.
			// Skip these tests until above is fixed.
			testutil.SkipIfUsingInTreeVolumePlugin()

			var err error
			volumeID, err = CreateVolume("pre-provisioned-retain-reclaim-policy", defaultDiskSize, make(map[string]string))
			if err != nil {
				skipVolumeDeletion = true
				ginkgo.Fail(fmt.Sprintf("create volume error: %v", err))
			}
			ginkgo.By(fmt.Sprintf("Successfully provisioned AzureDisk volume: %q\n", volumeID))

			diskSize := fmt.Sprintf("%dGi", defaultDiskSize)
			reclaimPolicy := v1.PersistentVolumeReclaimRetain
			volumes := []resources.VolumeDetails{
				{
					VolumeID:         volumeID,
					FSType:           "ext4",
					ClaimSize:        diskSize,
					ReclaimPolicy:    &reclaimPolicy,
					VolumeAccessMode: v1.ReadWriteOnce,
				},
			}
			test := testsuites.PreProvisionedReclaimPolicyTest{
				CSIDriver:     testDriver,
				Volumes:       volumes,
				VolumeContext: make(map[string]string),
			}
			test.Run(cs, ns)
		})

		ginkgo.It("should succeed when creating a shared disk [disk.csi.azure.com][windows]", func() {

			testutil.SkipIfUsingInTreeVolumePlugin()
			testutil.SkipIfOnAzureStackCloud()
			var err error
			volumeContext := map[string]string{
				consts.SkuNameField:     "Premium_LRS",
				consts.MaxSharesField:   "2",
				consts.CachingModeField: "None",
			}
			volumeID, err = CreateVolume("single-shared-disk", 512, volumeContext)
			if err != nil {
				skipVolumeDeletion = true
				ginkgo.Fail(fmt.Sprintf("create volume error: %v", err))
			}
			ginkgo.By(fmt.Sprintf("Successfully provisioned a shared disk volume: %q\n", volumeID))
		})

		ginkgo.It("should succeed when attaching a shared block volume to multiple pods [disk.csi.azure.com][shared disk]", func() {
			testutil.SkipIfUsingInTreeVolumePlugin()
			testutil.SkipIfOnAzureStackCloud()
			testutil.SkipIfTestingInWindowsCluster()

			var err error

			sharedDiskSize := 10
			volumeContext := map[string]string{
				"skuName":     "Premium_LRS",
				"maxshares":   "2",
				"cachingMode": "None",
			}
			volumeID, err = CreateVolume("shared-disk-multiple-pods", sharedDiskSize, volumeContext)
			if err != nil {
				skipVolumeDeletion = true
				ginkgo.Fail(fmt.Sprintf("create volume error: %v", err))
			}
			ginkgo.By(fmt.Sprintf("Successfully provisioned a shared disk volume: %q\n", volumeID))

			diskSize := fmt.Sprintf("%dGi", sharedDiskSize)
			pod := resources.PodDetails{
				Cmd: testutil.ConvertToPowershellorCmdCommandIfNecessary("while true; do sleep 5; done"),
				Volumes: []resources.VolumeDetails{
					{
						VolumeID:  volumeID,
						ClaimSize: diskSize,
						VolumeDevice: resources.VolumeDeviceDetails{
							NameGenerate: "test-volume-",
							DevicePath:   "/dev/e2e-test",
						},
						VolumeMode:       resources.Block,
						VolumeAccessMode: v1.ReadWriteMany,
					},
				},
				UseCMD:       false,
<<<<<<< HEAD
				IsWindows:    isWindowsCluster,
				WinServerVer: winServerVer,
=======
				IsWindows:    testconsts.IsWindowsCluster,
>>>>>>> 7217cce6
				ReplicaCount: 2,
			}

			podCheck := &testsuites.PodExecCheck{
				ExpectedString: "VOLUME ATTACHED",
			}
			if !testconsts.IsWindowsCluster {
				podCheck.Cmd = []string{
					"sh",
					"-c",
					"(stat /dev/e2e-test > /dev/null) && echo \"VOLUME ATTACHED\"",
				}
			} else {
				podCheck.Cmd = []string{
					"powershell",
					"-NoLogo",
					"-Command",
					"if (Test-Path c:\\dev\\e2e-test) { \"VOLUME ATTACHED\" | Out-Host }",
				}
			}

			test := testsuites.PreProvisionedSharedDiskTester{
				CSIDriver:     testDriver,
				Pod:           pod,
				PodCheck:      podCheck,
				VolumeContext: volumeContext,
			}
			test.Run(cs, ns, schedulerName)
		})

		ginkgo.It(fmt.Sprintf("should succeed when creating a single pod and with replica attachments [disk.csi.azure.com][%s]", scheduler), func() {
			testutil.SkipIfUsingInTreeVolumePlugin()
			testutil.SkipIfOnAzureStackCloud()
			testutil.SkipIfNotUsingCSIDriverV2()

			sharedDiskSize := 256
			volumeName := "shared-disk-replicas"
			volumeContext := map[string]string{
				consts.SkuNameField:     "Premium_LRS",
				consts.MaxSharesField:   "3",
				consts.CachingModeField: "None",
				consts.PerfProfileField: "None",
			}

			var err error
			volumeID, err = CreateVolume(volumeName, sharedDiskSize, volumeContext)
			if err != nil {
				skipVolumeDeletion = true
				ginkgo.Fail(fmt.Sprintf("create volume error: %v", err))
			}
			diskSize := fmt.Sprintf("%dGi", sharedDiskSize)

			ginkgo.By(fmt.Sprintf("Successfully provisioned a shared disk volume: %q\n", volumeID))
			pods := []resources.PodDetails{}
			for i := 1; i <= 1; i++ {
				pod := resources.PodDetails{
					Cmd: testutil.ConvertToPowershellorCmdCommandIfNecessary("while true; do echo $(date -u) >> /mnt/test-1/data; sleep 3600; done"),
					Volumes: []resources.VolumeDetails{
						{
							VolumeID:  volumeID,
							ClaimSize: diskSize,
							VolumeDevice: resources.VolumeDeviceDetails{
								NameGenerate: "test-volume-",
								DevicePath:   "/dev/e2e-test",
							},
							VolumeAccessMode: v1.ReadWriteOnce,
							VolumeMode:       resources.Block,
						},
					},
<<<<<<< HEAD
				},
				IsWindows:    isWindowsCluster,
				WinServerVer: winServerVer,
=======
					IsWindows: testconsts.IsWindowsCluster,
				}
				pods = append(pods, pod)
>>>>>>> 7217cce6
			}

			test := testsuites.PreProvisionedCheckForReplicasTest{
				CSIDriver:     testDriver,
				Pods:          pods,
				VolumeName:    volumeName,
				AzDiskClient:  azDiskClient,
				VolumeContext: volumeContext,
			}
			test.Run(cs, ns, schedulerName)
		})

		ginkgo.It("should create an inline volume by in-tree driver [kubernetes.io/azure-disk]", func() {
			if !testconsts.IsUsingInTreeVolumePlugin {
				ginkgo.Skip("test case is only available for csi driver")
			}
			if !testconsts.IsTestingMigration {
				ginkgo.Skip("test case is only available for migration test")
			}
			var err error
			skipVolumeDeletion = true
			volumeID, err = CreateVolume("pre-provisioned-inline-volume", defaultDiskSize, make(map[string]string))
			if err != nil {
				skipVolumeDeletion = true
				ginkgo.Fail(fmt.Sprintf("create volume error: %v", err))
			}
			ginkgo.By(fmt.Sprintf("Successfully provisioned AzureDisk volume: %q\n", volumeID))

			diskSize := fmt.Sprintf("%dGi", defaultDiskSize)
			pods := []resources.PodDetails{
				{
					Cmd: testutil.ConvertToPowershellorCmdCommandIfNecessary("echo 'hello world' > /mnt/test-1/data && grep 'hello world' /mnt/test-1/data"),
					Volumes: []resources.VolumeDetails{
						{
							VolumeID:  volumeID,
							ClaimSize: diskSize,
							VolumeMount: resources.VolumeMountDetails{
								NameGenerate:      "test-volume-",
								MountPathGenerate: "/mnt/test-",
							},
							VolumeAccessMode: v1.ReadWriteOnce,
						},
					},
<<<<<<< HEAD
					IsWindows:    isWindowsCluster,
					WinServerVer: winServerVer,
=======
					IsWindows: testconsts.IsWindowsCluster,
>>>>>>> 7217cce6
				},
			}

			test := testsuites.PreProvisionedInlineVolumeTest{
				CSIDriver: testDriver,
				Pods:      pods,
				DiskURI:   volumeID,
				ReadOnly:  false,
			}
			test.Run(cs, ns, schedulerName)
		})
	})
})

func CreateVolume(diskName string, sizeGiB int, volumeContext map[string]string) (string, error) {
	var (
		err                error
		maxShares          int
		storageAccountType string
	)

	for k, v := range volumeContext {
		switch strings.ToLower(k) {
		case consts.SkuNameField:
			storageAccountType = v
		case consts.MaxSharesField:
			maxShares, err = strconv.Atoi(v)
			if err != nil || maxShares < 1 {
				maxShares = 1
			}
		}
	}

	accoutType, err := azureutils.NormalizeStorageAccountType(storageAccountType, azureCloud.Config.Cloud, azureCloud.Config.DisableAzureStackCloud)
	if err != nil {
		accoutType = compute.DiskStorageAccountTypes(compute.DiskStorageAccountTypesPremiumLRS)
	}
	volumeOptions := &azure.ManagedDiskOptions{
		DiskName:           diskName,
		StorageAccountType: accoutType,
		ResourceGroup:      azureCloud.ResourceGroup,
		SizeGB:             sizeGiB,
		MaxShares:          int32(maxShares),
	}

	diskURI, err := azureCloud.CreateManagedDisk(context.TODO(), volumeOptions)
	if err != nil {
		return "", err
	}

	return diskURI, nil
}

func EnsureDiskExists(diskURI string) {
	diskMeta := strings.Split(diskURI, "/")
	diskName := diskMeta[len(diskMeta)-1]
	// pre-prov disk should not be deleted when pod, pvc and pv are deleted
	_, _, err := azureCloud.GetDisk(context.TODO(), azureCloud.SubscriptionID, azureCloud.ResourceGroup, diskName)
	if err != nil {
		ginkgo.Fail(fmt.Sprintf("pre-provisioning disk got deleted with the deletion of pv: %v", err))
	}
}<|MERGE_RESOLUTION|>--- conflicted
+++ resolved
@@ -137,12 +137,8 @@
 							VolumeAccessMode: v1.ReadWriteOnce,
 						},
 					},
-<<<<<<< HEAD
-					IsWindows:    isWindowsCluster,
-					WinServerVer: winServerVer,
-=======
 					IsWindows: testconsts.IsWindowsCluster,
->>>>>>> 7217cce6
+					WinServerVer: testconsts.WindowsServerVersion,
 				},
 			}
 			test := testsuites.PreProvisionedReadOnlyVolumeTest{
@@ -280,12 +276,8 @@
 					},
 				},
 				UseCMD:       false,
-<<<<<<< HEAD
-				IsWindows:    isWindowsCluster,
-				WinServerVer: winServerVer,
-=======
 				IsWindows:    testconsts.IsWindowsCluster,
->>>>>>> 7217cce6
+				WinServerVer: testconsts.WindowsServerVersion,
 				ReplicaCount: 2,
 			}
 
@@ -355,15 +347,10 @@
 							VolumeMode:       resources.Block,
 						},
 					},
-<<<<<<< HEAD
-				},
-				IsWindows:    isWindowsCluster,
-				WinServerVer: winServerVer,
-=======
 					IsWindows: testconsts.IsWindowsCluster,
+					WinServerVer: testconsts.WindowsServerVersion,
 				}
 				pods = append(pods, pod)
->>>>>>> 7217cce6
 			}
 
 			test := testsuites.PreProvisionedCheckForReplicasTest{
@@ -407,12 +394,8 @@
 							VolumeAccessMode: v1.ReadWriteOnce,
 						},
 					},
-<<<<<<< HEAD
-					IsWindows:    isWindowsCluster,
-					WinServerVer: winServerVer,
-=======
 					IsWindows: testconsts.IsWindowsCluster,
->>>>>>> 7217cce6
+					WinServerVer: testconsts.WindowsServerVersion,
 				},
 			}
 
