--- conflicted
+++ resolved
@@ -21,29 +21,20 @@
 	"fmt"
 	"log"
 	"os"
-<<<<<<< HEAD
+	"strings"
 	"testing"
-	"time"
-
-=======
-	"strings"
 	"time"
 
 	"github.com/Azure/azure-sdk-for-go/sdk/azcore"
 	"github.com/Azure/azure-sdk-for-go/sdk/azcore/cloud"
 	"github.com/Azure/azure-sdk-for-go/sdk/azidentity"
->>>>>>> 9690bc42
 	"github.com/Azure/azure-sdk-for-go/services/compute/mgmt/2022-03-01/compute"
 	"github.com/Azure/azure-sdk-for-go/services/network/mgmt/2019-06-01/network"
 	"github.com/Azure/azure-sdk-for-go/services/resources/mgmt/2018-05-01/resources"
 	"github.com/Azure/go-autorest/autorest/azure"
-<<<<<<< HEAD
-	"github.com/Azure/go-autorest/autorest/to"
+	"github.com/jongio/azidext/go/azidext"
 	"github.com/stretchr/testify/assert"
-=======
-	"github.com/jongio/azidext/go/azidext"
 	"k8s.io/utils/pointer"
->>>>>>> 9690bc42
 )
 
 type Client struct {
@@ -291,7 +282,6 @@
 	return az.subnetsClient.Get(ctx, groupName, vnetName, subnetName, "")
 }
 
-<<<<<<< HEAD
 // AssertNoError asserts no error and exits with error upon seeing one
 func AssertNoError(t *testing.T, err error, msgsAndArgs ...interface{}) {
 	if !assert.NoError(t, err, msgsAndArgs) {
@@ -306,11 +296,6 @@
 	}
 }
 
-func getOAuthConfig(env azure.Environment, subscriptionID, tenantID string) (*adal.OAuthConfig, error) {
-	oauthConfig, err := adal.NewOAuthConfig(env.ActiveDirectoryEndpoint, tenantID)
-	if err != nil {
-		return nil, err
-=======
 func getCloudConfig(env azure.Environment) cloud.Configuration {
 	switch env.Name {
 	case azure.USGovernmentCloud.Name:
@@ -329,7 +314,6 @@
 				},
 			},
 		}
->>>>>>> 9690bc42
 	}
 }
 
