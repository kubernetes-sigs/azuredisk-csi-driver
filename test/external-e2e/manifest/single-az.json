--- conflicted
+++ resolved
@@ -34,13 +34,8 @@
         "agentPoolProfiles": [
             {
                 "name": "agentpool1",
-<<<<<<< HEAD
-                "count": 2,
-                "vmSize": "Standard_DS4_v2",
-=======
                 "count": 3,
                 "vmSize": "Standard_D8s_v3",
->>>>>>> 8bee39b3
                 "distro": "aks-ubuntu-18.04"
             }
         ],
