--- conflicted
+++ resolved
@@ -12,22 +12,15 @@
     version: v2.0.0-alpha.2
   - apiVersion: v1
     appVersion: v2.0.0-alpha.1
-<<<<<<< HEAD
     created: "2021-12-14T15:19:37.8419013-08:00"
     description: Azure disk Container Storage Interface (CSI) Storage Plugin
     digest: 35ae02fa457a557d1a4a90fc228fad766102631a1f7c18d94607f18f41ad6711
-=======
-    created: "2021-11-16T01:16:01.3787529-08:00"
-    description: Azure disk Container Storage Interface (CSI) Storage Plugin
-    digest: 3e43b598422d125cba2b296de6f4b7056950080af0503e3e9c207abc82fb3689
->>>>>>> aae1a537
     name: azuredisk-csi-driver
     urls:
     - https://raw.githubusercontent.com/kubernetes-sigs/azuredisk-csi-driver/main_v2/charts/v2.0.0-alpha.1/azuredisk-csi-driver-v2.0.0-alpha.1.tgz
     version: v2.0.0-alpha.1
   - apiVersion: v1
     appVersion: latest
-<<<<<<< HEAD
     created: "2021-12-14T15:19:37.7555805-08:00"
     description: Azure disk Container Storage Interface (CSI) Storage Plugin
     digest: cc0eebbc302bcbd5e20cc51ef2a0c5f9f352cbc042516aa3c5e26a27e6b37be7
@@ -38,26 +31,15 @@
   - apiVersion: v1
     appVersion: v1.9.0
     created: "2021-12-14T15:19:37.8373085-08:00"
-=======
-    created: "2021-11-16T01:16:01.3340269-08:00"
->>>>>>> aae1a537
     description: Azure disk Container Storage Interface (CSI) Storage Plugin
     digest: d917427661ca4ec13add77efcfe31d2c7c989e20b1427dd566a05ad1bdd98fa9
     name: azuredisk-csi-driver
     urls:
-<<<<<<< HEAD
     - https://raw.githubusercontent.com/abhisheksinghbaghel/azuredisk-csi-driver/master/charts/v1.9.0/azuredisk-csi-driver-v1.9.0.tgz
     version: v1.9.0
   - apiVersion: v1
     appVersion: v1.8.0
     created: "2021-12-14T15:19:37.8308015-08:00"
-=======
-    - https://raw.githubusercontent.com/kubernetes-sigs/azuredisk-csi-driver/main_v2/charts/latest/azuredisk-csi-driver-v1.9.0.tgz
-    version: v1.9.0
-  - apiVersion: v1
-    appVersion: v1.8.0
-    created: "2021-11-16T01:16:01.3762348-08:00"
->>>>>>> aae1a537
     description: Azure disk Container Storage Interface (CSI) Storage Plugin
     digest: a37491e845671e81b9567f2d1a746dbf4f182fde0c8f9e689dfa632c5651c6c9
     name: azuredisk-csi-driver
@@ -66,11 +48,7 @@
     version: v1.8.0
   - apiVersion: v1
     appVersion: v1.7.0
-<<<<<<< HEAD
     created: "2021-12-14T15:19:37.8248228-08:00"
-=======
-    created: "2021-11-16T01:16:01.3723084-08:00"
->>>>>>> aae1a537
     description: Azure disk Container Storage Interface (CSI) Storage Plugin
     digest: 4df7a10466206c60deab00efbca57f67f042afd1ecd5daca738df28526f3ffcc
     name: azuredisk-csi-driver
@@ -79,11 +57,7 @@
     version: v1.7.0
   - apiVersion: v1
     appVersion: v1.6.0
-<<<<<<< HEAD
     created: "2021-12-14T15:19:37.8219181-08:00"
-=======
-    created: "2021-11-16T01:16:01.370143-08:00"
->>>>>>> aae1a537
     description: Azure disk Container Storage Interface (CSI) Storage Plugin
     digest: b1a4c384fdfdb6577dd6dfd3709fb746b5c79247846e5c582b93c3a1187f6d88
     name: azuredisk-csi-driver
@@ -92,11 +66,7 @@
     version: v1.6.0
   - apiVersion: v1
     appVersion: v1.5.1
-<<<<<<< HEAD
     created: "2021-12-14T15:19:37.8184305-08:00"
-=======
-    created: "2021-11-16T01:16:01.3680588-08:00"
->>>>>>> aae1a537
     description: Azure disk Container Storage Interface (CSI) Storage Plugin
     digest: efb42e1d56cc5596eb4e695b658c2748bc05cc6c47862e3f20ea6b5b199d01d6
     name: azuredisk-csi-driver
@@ -105,11 +75,7 @@
     version: v1.5.1
   - apiVersion: v1
     appVersion: v1.5.0
-<<<<<<< HEAD
     created: "2021-12-14T15:19:37.8084784-08:00"
-=======
-    created: "2021-11-16T01:16:01.365643-08:00"
->>>>>>> aae1a537
     description: Azure disk Container Storage Interface (CSI) Storage Plugin
     digest: c8490efde8d4a43bd25f5c619887498dfb4b41edf3929ac8dbf0a9d3f691e6ae
     name: azuredisk-csi-driver
@@ -118,11 +84,7 @@
     version: v1.5.0
   - apiVersion: v1
     appVersion: v1.4.0
-<<<<<<< HEAD
     created: "2021-12-14T15:19:37.8038534-08:00"
-=======
-    created: "2021-11-16T01:16:01.3632994-08:00"
->>>>>>> aae1a537
     description: Azure disk Container Storage Interface (CSI) Storage Plugin
     digest: 55e5e17aac7c144b21a198867654ef70ad272987b0bb165782905adf91ca3c03
     name: azuredisk-csi-driver
@@ -131,11 +93,7 @@
     version: v1.4.0
   - apiVersion: v1
     appVersion: v1.3.0
-<<<<<<< HEAD
     created: "2021-12-14T15:19:37.7921839-08:00"
-=======
-    created: "2021-11-16T01:16:01.3600861-08:00"
->>>>>>> aae1a537
     description: Azure disk Container Storage Interface (CSI) Storage Plugin
     digest: 2665483e922a577feb8539ca7f774bc70c945ce490294fd3378f098c2d244dde
     name: azuredisk-csi-driver
@@ -144,11 +102,7 @@
     version: v1.3.0
   - apiVersion: v1
     appVersion: v1.2.0
-<<<<<<< HEAD
     created: "2021-12-14T15:19:37.7893951-08:00"
-=======
-    created: "2021-11-16T01:16:01.3578606-08:00"
->>>>>>> aae1a537
     description: Azure disk Container Storage Interface (CSI) Storage Plugin
     digest: 2bbfe2f9d080f1b3ff10590c7168d05ce026c5a73332b4d48014610a52337808
     name: azuredisk-csi-driver
@@ -157,11 +111,7 @@
     version: v1.2.0
   - apiVersion: v1
     appVersion: v1.1.1
-<<<<<<< HEAD
     created: "2021-12-14T15:19:37.7821978-08:00"
-=======
-    created: "2021-11-16T01:16:01.3551579-08:00"
->>>>>>> aae1a537
     description: Azure disk Container Storage Interface (CSI) Storage Plugin
     digest: dd7066be8f499f6c1a396ab27c0013c09f5a8d8319cc04fbdd480d31107bb851
     name: azuredisk-csi-driver
@@ -170,11 +120,7 @@
     version: v1.1.1
   - apiVersion: v1
     appVersion: v1.1.0
-<<<<<<< HEAD
     created: "2021-12-14T15:19:37.7778554-08:00"
-=======
-    created: "2021-11-16T01:16:01.3529075-08:00"
->>>>>>> aae1a537
     description: Azure disk Container Storage Interface (CSI) Storage Plugin
     digest: 3d2a5189416dd6a43bd3e2097bbe23a8db347b6e1a36c6a43fd59cc9c9633ff3
     name: azuredisk-csi-driver
@@ -183,11 +129,7 @@
     version: v1.1.0
   - apiVersion: v1
     appVersion: v1.0.0
-<<<<<<< HEAD
     created: "2021-12-14T15:19:37.7756836-08:00"
-=======
-    created: "2021-11-16T01:16:01.3508077-08:00"
->>>>>>> aae1a537
     description: Azure disk Container Storage Interface (CSI) Storage Plugin
     digest: d179bc6f338518859b6efdc3b3bed8d06513313e8047563eb4b654b2d417c81e
     name: azuredisk-csi-driver
@@ -196,11 +138,7 @@
     version: v1.0.0
   - apiVersion: v1
     appVersion: v0.10.0
-<<<<<<< HEAD
     created: "2021-12-14T15:19:37.7626602-08:00"
-=======
-    created: "2021-11-16T01:16:01.3366972-08:00"
->>>>>>> aae1a537
     description: Azure disk Container Storage Interface (CSI) Storage Plugin
     digest: 3dbbaca098fe8316de079236598253b5831e8e85fd88b390231d828157d62206
     name: azuredisk-csi-driver
@@ -209,11 +147,7 @@
     version: v0.10.0
   - apiVersion: v1
     appVersion: v0.9.0
-<<<<<<< HEAD
     created: "2021-12-14T15:19:37.7730072-08:00"
-=======
-    created: "2021-11-16T01:16:01.349168-08:00"
->>>>>>> aae1a537
     description: Azure disk Container Storage Interface (CSI) Storage Plugin
     digest: a978f3e6ef5d678c3b6512bd8a63277cb4ce40d3f3e34b80370f0c37298824f2
     name: azuredisk-csi-driver
@@ -222,11 +156,7 @@
     version: v0.9.0
   - apiVersion: v1
     appVersion: v0.8.0
-<<<<<<< HEAD
     created: "2021-12-14T15:19:37.7706267-08:00"
-=======
-    created: "2021-11-16T01:16:01.3475061-08:00"
->>>>>>> aae1a537
     description: Azure disk Container Storage Interface (CSI) Storage Plugin
     digest: 1762b832389b4f7a5eab9748127fa6dbb85131485d67bc3fe485bbe86c468128
     name: azuredisk-csi-driver
@@ -235,11 +165,7 @@
     version: v0.8.0
   - apiVersion: v1
     appVersion: v0.7.0
-<<<<<<< HEAD
     created: "2021-12-14T15:19:37.7691471-08:00"
-=======
-    created: "2021-11-16T01:16:01.3458448-08:00"
->>>>>>> aae1a537
     description: Azure disk Container Storage Interface (CSI) Storage Plugin
     digest: 29e21f686814f46c1edaaaa95ce2d25579ff1aad270c58b774bdb5a89858b8bf
     name: azuredisk-csi-driver
@@ -248,19 +174,11 @@
     version: v0.7.0
   - apiVersion: v1
     appVersion: v0.6.0
-<<<<<<< HEAD
     created: "2021-12-14T15:19:37.7677289-08:00"
-=======
-    created: "2021-11-16T01:16:01.3442778-08:00"
->>>>>>> aae1a537
     description: Azure disk Container Storage Interface (CSI) Storage Plugin
     digest: b11d8dfee371ca7c63a1448ba27c1fd1f032ea33575fefeeb16927fc95d1eeb7
     name: azuredisk-csi-driver
     urls:
     - https://raw.githubusercontent.com/kubernetes-sigs/azuredisk-csi-driver/main_v2/charts/v0.6.0/azuredisk-csi-driver-v0.6.0.tgz
     version: v0.6.0
-<<<<<<< HEAD
-generated: "2021-12-14T15:19:37.7493992-08:00"
-=======
-generated: "2021-11-16T01:16:01.3310333-08:00"
->>>>>>> aae1a537
+generated: "2021-12-14T15:19:37.7493992-08:00"