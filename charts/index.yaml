--- conflicted
+++ resolved
@@ -3,11 +3,7 @@
   azuredisk-csi-driver:
   - apiVersion: v1
     appVersion: latest-v2
-<<<<<<< HEAD
-    created: "2022-01-10T15:00:59.0588059-08:00"
-=======
-    created: "2021-12-17T09:40:19.1089733-08:00"
->>>>>>> 3680011d
+    created: "2022-01-20T07:43:41.19519141-08:00"
     description: Azure disk Container Storage Interface (CSI) Storage Plugin
     digest: 782490d4d1b1c4587241a3d83d74d019eb324c64e84ff3bb8dffe0c94cec48c3
     name: azuredisk-csi-driver
@@ -16,11 +12,7 @@
     version: v2.0.0-alpha.2
   - apiVersion: v1
     appVersion: v2.0.0-alpha.1
-<<<<<<< HEAD
-    created: "2022-01-10T15:00:59.1036814-08:00"
-=======
-    created: "2021-12-17T09:40:19.1659915-08:00"
->>>>>>> 3680011d
+    created: "2022-01-20T07:43:41.236900326-08:00"
     description: Azure disk Container Storage Interface (CSI) Storage Plugin
     digest: 35ae02fa457a557d1a4a90fc228fad766102631a1f7c18d94607f18f41ad6711
     name: azuredisk-csi-driver
@@ -29,37 +21,25 @@
     version: v2.0.0-alpha.1
   - apiVersion: v1
     appVersion: latest
-<<<<<<< HEAD
-    created: "2022-01-10T15:00:59.0560717-08:00"
-=======
-    created: "2021-12-17T09:40:19.1047383-08:00"
->>>>>>> 3680011d
+    created: "2022-01-20T07:43:41.187974533-08:00"
     description: Azure disk Container Storage Interface (CSI) Storage Plugin
     digest: cdf4a7fcaa013346d6fa32be52f8cbce1891c30e544f1d26ce15a34eecbc36f2
     name: azuredisk-csi-driver
     urls:
-<<<<<<< HEAD
-    - https://raw.githubusercontent.com/abhisheksinghbaghel/azuredisk-csi-driver/master/charts/latest/azuredisk-csi-driver-v1.11.0.tgz
+    - https://raw.githubusercontent.com/kubernetes-sigs/azuredisk-csi-driver/main_v2/charts/latest/azuredisk-csi-driver-v1.11.0.tgz
     version: v1.11.0
   - apiVersion: v1
     appVersion: v1.10.0
-    created: "2022-01-10T15:00:59.0769256-08:00"
+    created: "2022-01-20T07:43:41.210097751-08:00"
     description: Azure disk Container Storage Interface (CSI) Storage Plugin
     digest: 12bd0e1f20a2e2adcb04b6954423438d9ece7a2ad0fb4b4fe2969844d14cfb86
     name: azuredisk-csi-driver
     urls:
-    - https://raw.githubusercontent.com/abhisheksinghbaghel/azuredisk-csi-driver/master/charts/v1.10.0/azuredisk-csi-driver-v1.10.0.tgz
+    - https://raw.githubusercontent.com/kubernetes-sigs/azuredisk-csi-driver/main_v2/charts/v1.10.0/azuredisk-csi-driver-v1.10.0.tgz
     version: v1.10.0
   - apiVersion: v1
     appVersion: v1.9.0
-    created: "2022-01-10T15:00:59.1007148-08:00"
-=======
-    - https://raw.githubusercontent.com/kubernetes-sigs/azuredisk-csi-driver/main_v2/charts/latest/azuredisk-csi-driver-v1.10.0.tgz
-    version: v1.10.0
-  - apiVersion: v1
-    appVersion: v1.9.0
-    created: "2021-12-17T09:40:19.1593876-08:00"
->>>>>>> 3680011d
+    created: "2022-01-20T07:43:41.234576797-08:00"
     description: Azure disk Container Storage Interface (CSI) Storage Plugin
     digest: d917427661ca4ec13add77efcfe31d2c7c989e20b1427dd566a05ad1bdd98fa9
     name: azuredisk-csi-driver
@@ -68,11 +48,7 @@
     version: v1.9.0
   - apiVersion: v1
     appVersion: v1.8.0
-<<<<<<< HEAD
-    created: "2022-01-10T15:00:59.0963515-08:00"
-=======
-    created: "2021-12-17T09:40:19.1559295-08:00"
->>>>>>> 3680011d
+    created: "2022-01-20T07:43:41.231277099-08:00"
     description: Azure disk Container Storage Interface (CSI) Storage Plugin
     digest: a37491e845671e81b9567f2d1a746dbf4f182fde0c8f9e689dfa632c5651c6c9
     name: azuredisk-csi-driver
@@ -81,11 +57,7 @@
     version: v1.8.0
   - apiVersion: v1
     appVersion: v1.7.0
-<<<<<<< HEAD
-    created: "2022-01-10T15:00:59.0927209-08:00"
-=======
-    created: "2021-12-17T09:40:19.1526083-08:00"
->>>>>>> 3680011d
+    created: "2022-01-20T07:43:41.226671641-08:00"
     description: Azure disk Container Storage Interface (CSI) Storage Plugin
     digest: 4df7a10466206c60deab00efbca57f67f042afd1ecd5daca738df28526f3ffcc
     name: azuredisk-csi-driver
@@ -94,11 +66,7 @@
     version: v1.7.0
   - apiVersion: v1
     appVersion: v1.6.0
-<<<<<<< HEAD
-    created: "2022-01-10T15:00:59.0902639-08:00"
-=======
-    created: "2021-12-17T09:40:19.1493607-08:00"
->>>>>>> 3680011d
+    created: "2022-01-20T07:43:41.221801691-08:00"
     description: Azure disk Container Storage Interface (CSI) Storage Plugin
     digest: b1a4c384fdfdb6577dd6dfd3709fb746b5c79247846e5c582b93c3a1187f6d88
     name: azuredisk-csi-driver
@@ -107,11 +75,7 @@
     version: v1.6.0
   - apiVersion: v1
     appVersion: v1.5.1
-<<<<<<< HEAD
-    created: "2022-01-10T15:00:59.0879106-08:00"
-=======
-    created: "2021-12-17T09:40:19.144754-08:00"
->>>>>>> 3680011d
+    created: "2022-01-20T07:43:41.217163434-08:00"
     description: Azure disk Container Storage Interface (CSI) Storage Plugin
     digest: efb42e1d56cc5596eb4e695b658c2748bc05cc6c47862e3f20ea6b5b199d01d6
     name: azuredisk-csi-driver
@@ -120,11 +84,7 @@
     version: v1.5.1
   - apiVersion: v1
     appVersion: v1.5.0
-<<<<<<< HEAD
-    created: "2022-01-10T15:00:59.0858397-08:00"
-=======
-    created: "2021-12-17T09:40:19.141915-08:00"
->>>>>>> 3680011d
+    created: "2022-01-20T07:43:41.215753477-08:00"
     description: Azure disk Container Storage Interface (CSI) Storage Plugin
     digest: c8490efde8d4a43bd25f5c619887498dfb4b41edf3929ac8dbf0a9d3f691e6ae
     name: azuredisk-csi-driver
@@ -133,11 +93,7 @@
     version: v1.5.0
   - apiVersion: v1
     appVersion: v1.4.0
-<<<<<<< HEAD
-    created: "2022-01-10T15:00:59.0821377-08:00"
-=======
-    created: "2021-12-17T09:40:19.1386407-08:00"
->>>>>>> 3680011d
+    created: "2022-01-20T07:43:41.21437262-08:00"
     description: Azure disk Container Storage Interface (CSI) Storage Plugin
     digest: 55e5e17aac7c144b21a198867654ef70ad272987b0bb165782905adf91ca3c03
     name: azuredisk-csi-driver
@@ -146,11 +102,7 @@
     version: v1.4.0
   - apiVersion: v1
     appVersion: v1.3.0
-<<<<<<< HEAD
-    created: "2022-01-10T15:00:59.0802877-08:00"
-=======
-    created: "2021-12-17T09:40:19.1355466-08:00"
->>>>>>> 3680011d
+    created: "2022-01-20T07:43:41.212896665-08:00"
     description: Azure disk Container Storage Interface (CSI) Storage Plugin
     digest: 2665483e922a577feb8539ca7f774bc70c945ce490294fd3378f098c2d244dde
     name: azuredisk-csi-driver
@@ -159,11 +111,7 @@
     version: v1.3.0
   - apiVersion: v1
     appVersion: v1.2.0
-<<<<<<< HEAD
-    created: "2022-01-10T15:00:59.0785456-08:00"
-=======
-    created: "2021-12-17T09:40:19.1314571-08:00"
->>>>>>> 3680011d
+    created: "2022-01-20T07:43:41.211581406-08:00"
     description: Azure disk Container Storage Interface (CSI) Storage Plugin
     digest: 2bbfe2f9d080f1b3ff10590c7168d05ce026c5a73332b4d48014610a52337808
     name: azuredisk-csi-driver
@@ -172,11 +120,7 @@
     version: v1.2.0
   - apiVersion: v1
     appVersion: v1.1.1
-<<<<<<< HEAD
-    created: "2022-01-10T15:00:59.0743507-08:00"
-=======
-    created: "2021-12-17T09:40:19.1291014-08:00"
->>>>>>> 3680011d
+    created: "2022-01-20T07:43:41.203714248-08:00"
     description: Azure disk Container Storage Interface (CSI) Storage Plugin
     digest: dd7066be8f499f6c1a396ab27c0013c09f5a8d8319cc04fbdd480d31107bb851
     name: azuredisk-csi-driver
@@ -185,11 +129,7 @@
     version: v1.1.1
   - apiVersion: v1
     appVersion: v1.1.0
-<<<<<<< HEAD
-    created: "2022-01-10T15:00:59.072833-08:00"
-=======
-    created: "2021-12-17T09:40:19.1272029-08:00"
->>>>>>> 3680011d
+    created: "2022-01-20T07:43:41.202424188-08:00"
     description: Azure disk Container Storage Interface (CSI) Storage Plugin
     digest: 3d2a5189416dd6a43bd3e2097bbe23a8db347b6e1a36c6a43fd59cc9c9633ff3
     name: azuredisk-csi-driver
@@ -198,11 +138,7 @@
     version: v1.1.0
   - apiVersion: v1
     appVersion: v1.0.0
-<<<<<<< HEAD
-    created: "2022-01-10T15:00:59.0697934-08:00"
-=======
-    created: "2021-12-17T09:40:19.122034-08:00"
->>>>>>> 3680011d
+    created: "2022-01-20T07:43:41.201325422-08:00"
     description: Azure disk Container Storage Interface (CSI) Storage Plugin
     digest: d179bc6f338518859b6efdc3b3bed8d06513313e8047563eb4b654b2d417c81e
     name: azuredisk-csi-driver
@@ -211,11 +147,7 @@
     version: v1.0.0
   - apiVersion: v1
     appVersion: v0.10.0
-<<<<<<< HEAD
-    created: "2022-01-10T15:00:59.0602428-08:00"
-=======
-    created: "2021-12-17T09:40:19.1111173-08:00"
->>>>>>> 3680011d
+    created: "2022-01-20T07:43:41.196217479-08:00"
     description: Azure disk Container Storage Interface (CSI) Storage Plugin
     digest: 3dbbaca098fe8316de079236598253b5831e8e85fd88b390231d828157d62206
     name: azuredisk-csi-driver
@@ -224,11 +156,7 @@
     version: v0.10.0
   - apiVersion: v1
     appVersion: v0.9.0
-<<<<<<< HEAD
-    created: "2022-01-10T15:00:59.0681866-08:00"
-=======
-    created: "2021-12-17T09:40:19.119344-08:00"
->>>>>>> 3680011d
+    created: "2022-01-20T07:43:41.200335352-08:00"
     description: Azure disk Container Storage Interface (CSI) Storage Plugin
     digest: a978f3e6ef5d678c3b6512bd8a63277cb4ce40d3f3e34b80370f0c37298824f2
     name: azuredisk-csi-driver
@@ -237,11 +165,7 @@
     version: v0.9.0
   - apiVersion: v1
     appVersion: v0.8.0
-<<<<<<< HEAD
-    created: "2022-01-10T15:00:59.0656165-08:00"
-=======
-    created: "2021-12-17T09:40:19.1160494-08:00"
->>>>>>> 3680011d
+    created: "2022-01-20T07:43:41.198993293-08:00"
     description: Azure disk Container Storage Interface (CSI) Storage Plugin
     digest: 1762b832389b4f7a5eab9748127fa6dbb85131485d67bc3fe485bbe86c468128
     name: azuredisk-csi-driver
@@ -250,11 +174,7 @@
     version: v0.8.0
   - apiVersion: v1
     appVersion: v0.7.0
-<<<<<<< HEAD
-    created: "2022-01-10T15:00:59.0640946-08:00"
-=======
-    created: "2021-12-17T09:40:19.1140095-08:00"
->>>>>>> 3680011d
+    created: "2022-01-20T07:43:41.198085521-08:00"
     description: Azure disk Container Storage Interface (CSI) Storage Plugin
     digest: 29e21f686814f46c1edaaaa95ce2d25579ff1aad270c58b774bdb5a89858b8bf
     name: azuredisk-csi-driver
@@ -263,19 +183,11 @@
     version: v0.7.0
   - apiVersion: v1
     appVersion: v0.6.0
-<<<<<<< HEAD
-    created: "2022-01-10T15:00:59.0616577-08:00"
-=======
-    created: "2021-12-17T09:40:19.1124805-08:00"
->>>>>>> 3680011d
+    created: "2022-01-20T07:43:41.196966456-08:00"
     description: Azure disk Container Storage Interface (CSI) Storage Plugin
     digest: b11d8dfee371ca7c63a1448ba27c1fd1f032ea33575fefeeb16927fc95d1eeb7
     name: azuredisk-csi-driver
     urls:
     - https://raw.githubusercontent.com/kubernetes-sigs/azuredisk-csi-driver/main_v2/charts/v0.6.0/azuredisk-csi-driver-v0.6.0.tgz
     version: v0.6.0
-<<<<<<< HEAD
-generated: "2022-01-10T15:00:59.0500007-08:00"
-=======
-generated: "2021-12-17T09:40:19.09262-08:00"
->>>>>>> 3680011d
+generated: "2022-01-20T07:43:41.1857862-08:00"