--- conflicted
+++ resolved
@@ -21,13 +21,8 @@
 	github.com/pelletier/go-toml v1.9.4
 	github.com/prometheus/client_golang v1.14.0
 	github.com/sirupsen/logrus v1.8.1
-<<<<<<< HEAD
-	github.com/stretchr/testify v1.8.2
-	golang.org/x/net v0.10.0
-=======
 	github.com/stretchr/testify v1.8.1
 	golang.org/x/net v0.8.0
->>>>>>> d384db47
 	google.golang.org/grpc v1.49.0
 	google.golang.org/protobuf v1.28.1
 	k8s.io/api v0.26.6
@@ -64,16 +59,9 @@
 	github.com/pkg/errors v0.9.1
 	github.com/spf13/cobra v1.6.1
 	github.com/spf13/viper v1.10.0
-<<<<<<< HEAD
-	golang.org/x/crypto v0.10.0
-	k8s.io/apiextensions-apiserver v0.26.0
-	k8s.io/csi-translation-lib v0.26.0
-	k8s.io/pod-security-admission v0.26.0
-=======
 	k8s.io/apiextensions-apiserver v0.26.6
 	k8s.io/csi-translation-lib v0.26.6
 	k8s.io/pod-security-admission v0.26.6
->>>>>>> d384db47
 )
 
 require (
@@ -154,14 +142,6 @@
 	go.opentelemetry.io/otel/sdk v1.10.0 // indirect
 	go.opentelemetry.io/otel/trace v1.10.0 // indirect
 	go.opentelemetry.io/proto/otlp v0.19.0 // indirect
-<<<<<<< HEAD
-	golang.org/x/mod v0.8.0 // indirect
-	golang.org/x/oauth2 v0.0.0-20220223155221-ee480838109b // indirect
-	golang.org/x/sync v0.1.0 // indirect
-	golang.org/x/sys v0.9.0 // indirect
-	golang.org/x/term v0.9.0 // indirect
-	golang.org/x/text v0.10.0 // indirect
-=======
 	golang.org/x/crypto v0.5.0 // indirect
 	golang.org/x/mod v0.8.0 // indirect
 	golang.org/x/oauth2 v0.0.0-20220223155221-ee480838109b // indirect
@@ -169,7 +149,6 @@
 	golang.org/x/sys v0.6.0 // indirect
 	golang.org/x/term v0.6.0 // indirect
 	golang.org/x/text v0.8.0 // indirect
->>>>>>> d384db47
 	golang.org/x/time v0.3.0 // indirect
 	golang.org/x/tools v0.6.0 // indirect
 	gomodules.xyz/jsonpatch/v2 v2.2.0 // indirect
