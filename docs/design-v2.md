# Azure Disk CSI Driver V2

Azure Disk CSI Driver V2 improves scalability and reduces pod failover latency. It uses shared disks to provision attachment replicas on multiple cluster nodes and integrates with the pod scheduler to ensure a node with an attachment replica is chosen on pod failover.

## Architecture and Components

The diagram below shows the components in the Kubernetes control plane (CCP) and cluster nodes, and the Azure services the Azure Disk CSI Driver V2 uses.

![V2 Architecture](images/csi_driver_v2.png)

### Controller Plug-in

In addition to the CSI Controller API Server, this plug-in hosts several controllers for custom resources used to orchestrate persistent volume management and node placement.

The controller plug-in is deployed as a [ReplicaSet](https://kubernetes.io/docs/concepts/workloads/controllers/replicaset/) through [Deployment](https://kubernetes.io/docs/concepts/workloads/controllers/deployment/) with leader election.

### Node Plug-in

In addition to the CSI Node API Server, this plug-in also provides feedback for pod placement used by the scheduler extender described below.

The node plug-in is deployed on each node in the cluster as a [DaemonSet](https://kubernetes.io/docs/concepts/workloads/controllers/daemonset/).

### Scheduler Extender Plug-in

Azure Disk CSI Driver V2 provides a [scheduler extender](https://github.com/kubernetes/community/blob/master/contributors/design-proposals/scheduling/scheduler_extender.md) that is responsible for influencing pod placements.

Like the controller plug-in, the scheduler extender is deployed as a [ReplicaSet](https://kubernetes.io/docs/concepts/workloads/controllers/replicaset/) through [Deployment](https://kubernetes.io/docs/concepts/workloads/controllers/deployment/) with leader election.

## Implementation

This section describes the changes and high-level implementation details of the different components in the Azure Disk CSI Driver V2.

### StorageClass

In addition to the existing StorageClass parameters described in [driver-parameters](driver-parameters.md), the Azure Disk CSI Driver V2 supports the following:

| Name | Meaning  | Available Value | Mandatory | Default value |
|------|----------|-----------------|-----------|---------------|
| `maxShares` | The total number of shared disk mounts allowed for the disk. Setting the value to 2 or more enables attachment replicas. | Supported values depend on the disk size. See [Share an Azure managed disk](https://docs.microsoft.com/en-us/azure/virtual-machines/disks-shared) for supported values. | No | 1 |
| `maxMountReplicaCount` | The number of replicas attachments to maintain. | This value must be in the range `[0..(maxShares - 1)]` | No | If `accessMode` is `ReadWriteMany`, the default is `0`. Otherwise, the default is `maxShares - 1` |

### Custom Resources and Controllers

The Azure Disk CSI Driver V2 uses 3 different custom resources defined in the `azure-disk-csi` namespace to orchestrate disk management and facilitate pod failover to nodes with attachment replica. A controller for each resource watches for and responds to changes to its custom resource instances.

#### `AzDriverNode` Resource and Controller

The `AzDriverNode` custom resource represents a node in the cluster where the V2 node plug-in runs. An instance of `AzDriverNode` is created when the node plug-in starts. The node plug-in periodically updates the heartbeat in the `Status` field.

The controller for `AzDriverNode` runs in the controller plug-in. It is responsible for deleting `AzDriverNode` instances that no longer have corresponding nodes in the cluster.

#### `AzVolume` Resource and Controller

The `AzVolume` custom resource represents the managed disk of a `PersistentVolume`. The controller for `AzVolume` runs in the controller plug-in. It watches for and reconciles changes in the `AzVolume` instances.

An `AzVolume` instance is created by the `CreateVolume` API to the CSI Controller plug-in. The `AzVolume` controller responds to the new instance by creating a managed disk using the parameters in the referenced `StorageClass`. When disk creation is complete, the controller sets the `.Status.State` field to `Created` or suitable error state on failure. The `CreateVolume` request completes when the `AzVolume` state is updated.

To delete a managed disk, the `DeleteVolume` API in the CSI Controller plug-in schedules the corresponding `AzVolume` instance for deletion. The controller responds by garbage collecting the managed disk. When the managed disk has been deleted, the controller deletes the `AzVolume` instance. The `DeleteVolume` request completes once the `AzVolume` instance has been removed from the object store.

#### `AzVolumeAttachment` Resource and Controller

The `AzVolumeAttachment` custom resource represents the attachment of a managed disk to a specific node. The controller for this custom resource runs in the controller plug-in and watches for changes in the `AzVolumeAttachment` instances.

An `AzVolumeAttachment` instance representing the primary node attachment is created by the `ControllerPublishVolume` API in the CSI Controller plug-in. If an instance for the current node already exists, it is updated to represent the primary node attachment. The `AzVolumeAttachment` controller then attaches the managed disk to the primary node if it was not already attached as an attachment replica. It then creates additional `AzVolumeAttachment` instances representing attachment replicas and attaches the shared managed disk to a number of backup nodes as specified by the `maxMountReplicaCount` parameter in the `StorageClass` instance of the `PersistentVolumeClaim` of the managed disk. The `ControllerPublishVolume` request is complete once the `AzVolumeAttachment` instance for primary node has been created. As each the attachment request completes, the controller sets the `.Status.State` field to `Attached`. When the `NodeStageVolume` API is called, the CSI Node plug-in will wait for the its `AzVolumeAttachment` instance's state to reach `Attached` before staging the mount point to the disk.

When the `ControllerUnpublishVolume` API in the CSI Controller plug-in is called, it schedules the `AzVolumeAttachment` instance of the primary node for deletion. The controller responds by detaching the managed disk from the primary node. The `AzVolumeAttachment` instance is deleted When the detach operation completes, and schedules garbage collection to detach and delete the attachment replicas if no subsequent `ControllerPublishVolume` request is made for the disk within 5 minutes. The `ControllerUnpublishVolume` request is complete when the detach operation has completed and corresponding `AzVolumeAttachment` has been removed from the object store.

### Scheduler Extender

<<<<<<< HEAD
The Azure Disk CSI Driver V2 scheduler extender influences pod placement by prioritizing healthy nodes where attachment replicas for the required persistent volume(s) already exist (i.e. node(s) to which the managed disk(s) is(are) already attached). It relies on the `AzVolumeAttachment` instances to determine which nodes have attachment replicas, and the heartbeat information in the `AzDriverNode` to determine health. If no attachment replicas for the specified persistent volume currently exist, the scheduler extender will weight all nodes equally.
=======
The V2 driver scheduler extender influences pod placement by prioritizing healthy nodes where attachment replicas for the required persistent volume(s) already exist (i.e. node(s) to which the managed disk(s) is(are) already attached). It relies on the `AzVolumeAttachment` instances to determine which nodes have attachment replicas, and the heartbeat information in the `AzDriverNode` to determine health. If no attachment replicas for the specified persistent volume currently exist, the scheduler extender will weight all nodes equally.
>>>>>>> aae1a537

### Provisioner Library

The Provisioner Library is a common library to abstract the underlying platform for all the V2 driver plugins, services and controllers. It handles the platform-specific details of performing volume operations such as (but not necessarily limited to) create, delete, attach, detach, snapshot, stage, unstage, mount, unmount, etc.<|MERGE_RESOLUTION|>--- conflicted
+++ resolved
@@ -67,11 +67,7 @@
 
 ### Scheduler Extender
 
-<<<<<<< HEAD
-The Azure Disk CSI Driver V2 scheduler extender influences pod placement by prioritizing healthy nodes where attachment replicas for the required persistent volume(s) already exist (i.e. node(s) to which the managed disk(s) is(are) already attached). It relies on the `AzVolumeAttachment` instances to determine which nodes have attachment replicas, and the heartbeat information in the `AzDriverNode` to determine health. If no attachment replicas for the specified persistent volume currently exist, the scheduler extender will weight all nodes equally.
-=======
 The V2 driver scheduler extender influences pod placement by prioritizing healthy nodes where attachment replicas for the required persistent volume(s) already exist (i.e. node(s) to which the managed disk(s) is(are) already attached). It relies on the `AzVolumeAttachment` instances to determine which nodes have attachment replicas, and the heartbeat information in the `AzDriverNode` to determine health. If no attachment replicas for the specified persistent volume currently exist, the scheduler extender will weight all nodes equally.
->>>>>>> aae1a537
 
 ### Provisioner Library
 
