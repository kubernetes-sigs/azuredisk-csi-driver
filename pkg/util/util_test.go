/*
Copyright 2019 The Kubernetes Authors.

Licensed under the Apache License, Version 2.0 (the "License");
you may not use this file except in compliance with the License.
You may obtain a copy of the License at

    http://www.apache.org/licenses/LICENSE-2.0

Unless required by applicable law or agreed to in writing, software
distributed under the License is distributed on an "AS IS" BASIS,
WITHOUT WARRANTIES OR CONDITIONS OF ANY KIND, either express or implied.
See the License for the specific language governing permissions and
limitations under the License.
*/

package util

import (
<<<<<<< HEAD
	"errors"
	"fmt"
	"net/http"
=======
>>>>>>> 8bee39b3
	"os"
	"reflect"
	"testing"

	"github.com/stretchr/testify/assert"
	"github.com/stretchr/testify/require"
	"google.golang.org/grpc/codes"
	"google.golang.org/grpc/status"
	"k8s.io/apimachinery/pkg/types"
	k8stypes "k8s.io/apimachinery/pkg/types"
	volerr "k8s.io/cloud-provider/volume/errors"
	diskv1alpha2 "sigs.k8s.io/azuredisk-csi-driver/pkg/apis/azuredisk/v1alpha2"
	"sigs.k8s.io/azuredisk-csi-driver/pkg/azureconstants"
	"sigs.k8s.io/cloud-provider-azure/pkg/retry"
)

func TestRoundUpBytes(t *testing.T) {
	var sizeInBytes int64 = 1024
	actual := RoundUpBytes(sizeInBytes)
	if actual != 1*GiB {
		t.Fatalf("Wrong result for RoundUpBytes. Got: %d", actual)
	}
}

func TestRoundUpGiB(t *testing.T) {
	var sizeInBytes int64 = 1
	actual := RoundUpGiB(sizeInBytes)
	if actual != 1 {
		t.Fatalf("Wrong result for RoundUpGiB. Got: %d", actual)
	}
}

func TestBytesToGiB(t *testing.T) {
	var sizeInBytes int64 = 5 * GiB

	actual := BytesToGiB(sizeInBytes)
	if actual != 5 {
		t.Fatalf("Wrong result for BytesToGiB. Got: %d", actual)
	}
}

func TestGiBToBytes(t *testing.T) {
	var sizeInGiB int64 = 3

	actual := GiBToBytes(sizeInGiB)
	if actual != 3*GiB {
		t.Fatalf("Wrong result for GiBToBytes. Got: %d", actual)
	}
}

func TestConvertTagsToMap(t *testing.T) {
	testCases := []struct {
		desc           string
		tags           string
		expectedOutput map[string]string
		expectedError  bool
	}{
		{
			desc:           "should return empty map when tag is empty",
			tags:           "",
			expectedOutput: map[string]string{},
			expectedError:  false,
		},
		{
			desc: "sing valid tag should be converted",
			tags: "key=value",
			expectedOutput: map[string]string{
				"key": "value",
			},
			expectedError: false,
		},
		{
			desc: "multiple valid tags should be converted",
			tags: "key1=value1,key2=value2",
			expectedOutput: map[string]string{
				"key1": "value1",
				"key2": "value2",
			},
			expectedError: false,
		},
		{
			desc: "whitespaces should be trimmed",
			tags: "key1=value1, key2=value2",
			expectedOutput: map[string]string{
				"key1": "value1",
				"key2": "value2",
			},
			expectedError: false,
		},
		{
			desc:           "should return error for invalid format",
			tags:           "foo,bar",
			expectedOutput: nil,
			expectedError:  true,
		},
		{
			desc:           "should return error for when key is missed",
			tags:           "key1=value1,=bar",
			expectedOutput: nil,
			expectedError:  true,
		},
	}

	for i, c := range testCases {
		m, err := ConvertTagsToMap(c.tags)
		if c.expectedError {
			assert.NotNil(t, err, "TestCase[%d]: %s", i, c.desc)
		} else {
			assert.Nil(t, err, "TestCase[%d]: %s", i, c.desc)
			if !reflect.DeepEqual(m, c.expectedOutput) {
				t.Errorf("got: %v, expected: %v, desc: %v", m, c.expectedOutput, c.desc)
			}
		}
	}
}

func TestMakeDir(t *testing.T) {
	testCases := []struct {
		desc          string
		setup         func()
		targetDir     string
		expectedError bool
		cleanup       func()
	}{
		{
			desc:          "should create directory",
			targetDir:     "./target_test",
			expectedError: false,
		},
		{
			desc: "should not return error if path already exists",
			setup: func() {
				err := os.Mkdir("./target_test", os.FileMode(0755))
				assert.NoError(t, err, "Failed in setup: %v", err)
			},
			targetDir:     "./target_test",
			expectedError: false,
		},
		{
			desc: "[Error] existing file in target path",
			setup: func() {
				f, err := os.Create("./file_exists")
				assert.NoError(t, err, "Failed in setup: %v", err)
				f.Close()
			},
			targetDir:     "./file_exists",
			expectedError: true,
			cleanup: func() {
				err := os.Remove("./file_exists")
				assert.NoError(t, err, "Failed in cleanup: %v", err)
			},
		},
	}
	for i, testCase := range testCases {
		if testCase.setup != nil {
			testCase.setup()
		}
		err := MakeDir(testCase.targetDir)
		if testCase.expectedError {
			assert.NotNil(t, err, "TestCase[%d]: %s", i, testCase.desc)
		} else {
			assert.Nil(t, err, "TestCase[%d]: %s", i, testCase.desc)
			err = os.RemoveAll(testCase.targetDir)
			assert.NoError(t, err)
		}
		if testCase.cleanup != nil {
			testCase.cleanup()
		}
	}
}

func TestMakeFile(t *testing.T) {
	testCases := []struct {
		desc          string
		setup         func()
		targetFile    string
		expectedError bool
		cleanup       func()
	}{
		{
			desc:          "should create a file",
			targetFile:    "./target_test",
			expectedError: false,
		},
		{
			desc: "[Error] directory exists with the target file name",
			setup: func() {
				err := os.Mkdir("./target_test", os.FileMode(0755))
				assert.NoError(t, err, "Failed in setup: %v", err)
			},
			targetFile:    "./target_test",
			expectedError: true,
			cleanup: func() {
				err := os.Remove("./target_test")
				assert.NoError(t, err, "Failed in cleanup: %v", err)
			},
		},
	}
	for i, testCase := range testCases {
		if testCase.setup != nil {
			testCase.setup()
		}
		err := MakeFile(testCase.targetFile)
		if testCase.expectedError {
			assert.NotNil(t, err, "TestCase[%d]: %s", i, testCase.desc)
		} else {
			assert.Nil(t, err, "TestCase[%d]: %s", i, testCase.desc)
			err = os.RemoveAll(testCase.targetFile)
			assert.NoError(t, err)
		}
		if testCase.cleanup != nil {
			testCase.cleanup()
		}
	}
}

func TestVolumeLock(t *testing.T) {
	volumeLocks := NewVolumeLocks()
	testCases := []struct {
		desc           string
		setup          func()
		targetID       string
		expectedOutput bool
		cleanup        func()
	}{
		{
			desc:           "should acquire lock",
			targetID:       "test-lock",
			expectedOutput: true,
		},
		{
			desc: "should fail to acquire lock if lock is held by someone else",
			setup: func() {
				acquired := volumeLocks.TryAcquire("test-lock")
				assert.True(t, acquired)
			},
			targetID:       "test-lock",
			expectedOutput: false,
		},
	}
	for i, testCase := range testCases {
		if testCase.setup != nil {
			testCase.setup()
		}
		output := volumeLocks.TryAcquire(testCase.targetID)
		if testCase.expectedOutput {
			assert.True(t, output, "TestCase[%d]: %s", i, testCase.desc)
		} else {
			assert.False(t, output, "TestCase[%d]: %s", i, testCase.desc)
		}
		volumeLocks.Release(testCase.targetID)
		if testCase.cleanup != nil {
			testCase.cleanup()
		}
	}
}

func TestNewAzError(t *testing.T) {
	currentNode := k8stypes.NodeName("test-node")
	devicePath := "/dev/sda"

	tests := []struct {
		description  string
		sourceError  error
		expectedCode diskv1alpha2.AzErrorCode
	}{
		{
			description:  "Dangling attach error",
			sourceError:  volerr.NewDanglingError("dangling attach", currentNode, devicePath),
			expectedCode: diskv1alpha2.AzErrorCodeDanglingAttach,
		},
		{
			description:  "GRPC status error",
			sourceError:  status.Error(codes.NotFound, "not found"),
			expectedCode: azErrorCodeFromRPCCode(codes.NotFound),
		},
		{
			description:  "Azure retry non-retriable error",
			sourceError:  (&retry.Error{Retriable: false, HTTPStatusCode: http.StatusBadRequest, RawError: errors.New("bad request")}).Error(),
			expectedCode: azErrorCodeFromRPCCode(codes.FailedPrecondition),
		},
		{
			description:  "Azure retry conflict error",
			sourceError:  (&retry.Error{Retriable: true, HTTPStatusCode: http.StatusConflict, RawError: errors.New("conflict")}).Error(),
			expectedCode: azErrorCodeFromRPCCode(codes.Aborted),
		},
		{
			description:  "Azure retry retriable error",
			sourceError:  (&retry.Error{Retriable: true, HTTPStatusCode: http.StatusTooManyRequests, RawError: errors.New("too many requests")}).Error(),
			expectedCode: azErrorCodeFromRPCCode(codes.Unavailable),
		},
	}

	for _, test := range tests {
		test := test
		t.Run(test.description, func(t *testing.T) {
			azError := NewAzError(test.sourceError)
			require.NotNil(t, azError)
			assert.Equal(t, test.expectedCode, azError.Code)
			assert.Equal(t, test.sourceError.Error(), azError.Message)

			if derr, ok := test.sourceError.(*volerr.DanglingAttachError); ok {
				assert.Contains(t, azError.Parameters, azureconstants.CurrentNodeParameter)
				if currentNode, ok := azError.Parameters[azureconstants.CurrentNodeParameter]; ok {
					assert.Equal(t, derr.CurrentNode, types.NodeName(currentNode))
				}

				assert.Contains(t, azError.Parameters, azureconstants.DevicePathParameter)
				if devicePath, ok := azError.Parameters[azureconstants.DevicePathParameter]; ok {
					assert.Equal(t, derr.DevicePath, devicePath)
				}
			} else {
				assert.NotContains(t, azError.Parameters, azureconstants.CurrentNodeParameter)
				assert.NotContains(t, azError.Parameters, azureconstants.DevicePathParameter)
			}
		})
	}
}

func TestErrorFromAzError(t *testing.T) {
	currentNode := k8stypes.NodeName("test-node")
	devicePath := "/dev/sda"

	tests := []struct {
		description   string
		sourceAzError *diskv1alpha2.AzError
		expectedError error
	}{
		{
			description: "Dangling attach error",
			sourceAzError: &diskv1alpha2.AzError{
				Code:    diskv1alpha2.AzErrorCodeDanglingAttach,
				Message: "dangling attach", Parameters: map[string]string{
					azureconstants.CurrentNodeParameter: string(currentNode),
					azureconstants.DevicePathParameter:  devicePath,
				},
			},
			expectedError: volerr.NewDanglingError("dangling attach", currentNode, devicePath),
		},
		{
			description:   "GRPC status error",
			sourceAzError: &diskv1alpha2.AzError{Code: diskv1alpha2.AzErrorCodeNotFound, Message: "not found"},
			expectedError: status.Error(codes.NotFound, "not found"),
		},
	}

	for _, test := range tests {
		test := test
		t.Run(test.description, func(t *testing.T) {
			err := ErrorFromAzError(test.sourceAzError)
			require.Equal(t, err, test.expectedError)
		})
	}
}<|MERGE_RESOLUTION|>--- conflicted
+++ resolved
@@ -17,12 +17,8 @@
 package util
 
 import (
-<<<<<<< HEAD
 	"errors"
-	"fmt"
 	"net/http"
-=======
->>>>>>> 8bee39b3
 	"os"
 	"reflect"
 	"testing"
