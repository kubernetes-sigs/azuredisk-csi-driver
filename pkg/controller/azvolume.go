/*
Copyright 2017 The Kubernetes Authors.

Licensed under the Apache License, Version 2.0 (the "License");
you may not use this file except in compliance with the License.
You may obtain a copy of the License at

    http://www.apache.org/licenses/LICENSE-2.0

Unless required by applicable law or agreed to in writing, software
distributed under the License is distributed on an "AS IS" BASIS,
WITHOUT WARRANTIES OR CONDITIONS OF ANY KIND, either express or implied.
See the License for the specific language governing permissions and
limitations under the License.
*/

package controller

import (
	"context"
	"fmt"
	"strings"
	"sync"
	"sync/atomic"

	"google.golang.org/grpc/codes"
	"google.golang.org/grpc/status"
	v1 "k8s.io/api/core/v1"
	"k8s.io/apimachinery/pkg/api/errors"
	metav1 "k8s.io/apimachinery/pkg/apis/meta/v1"
	"k8s.io/klog/v2"
	diskv1alpha2 "sigs.k8s.io/azuredisk-csi-driver/pkg/apis/azuredisk/v1alpha2"
	"sigs.k8s.io/azuredisk-csi-driver/pkg/azureutils"
	util "sigs.k8s.io/azuredisk-csi-driver/pkg/util"

	consts "sigs.k8s.io/azuredisk-csi-driver/pkg/azureconstants"
	"sigs.k8s.io/controller-runtime/pkg/controller"
	"sigs.k8s.io/controller-runtime/pkg/handler"
	"sigs.k8s.io/controller-runtime/pkg/manager"
	"sigs.k8s.io/controller-runtime/pkg/reconcile"
	"sigs.k8s.io/controller-runtime/pkg/source"
)

// VolumeProvisioner defines the subset of Cloud Provisioner functions used by the AzVolume controller.
type VolumeProvisioner interface {
	CreateVolume(
		ctx context.Context,
		volumeName string,
		capacityRange *diskv1alpha2.CapacityRange,
		volumeCapabilities []diskv1alpha2.VolumeCapability,
		parameters map[string]string,
		secrets map[string]string,
		volumeContentSource *diskv1alpha2.ContentVolumeSource,
		accessibilityTopology *diskv1alpha2.TopologyRequirement) (*diskv1alpha2.AzVolumeStatusDetail, error)
	DeleteVolume(ctx context.Context, volumeID string, secrets map[string]string) error
	ExpandVolume(ctx context.Context, volumeID string, capacityRange *diskv1alpha2.CapacityRange, secrets map[string]string) (*diskv1alpha2.AzVolumeStatusDetail, error)
}

//Struct for the reconciler
type ReconcileAzVolume struct {
	volumeProvisioner     VolumeProvisioner
	controllerSharedState *SharedState
	// stateLock prevents concurrent cloud operation for same volume to be executed due to state update race
	stateLock *sync.Map
	retryInfo *retryInfo
}

// Implement reconcile.Reconciler so the controller can reconcile objects
var _ reconcile.Reconciler = &ReconcileAzVolume{}

var allowedTargetVolumeStates = map[string][]string{
	string(diskv1alpha2.VolumeOperationPending): {string(diskv1alpha2.VolumeCreating), string(diskv1alpha2.VolumeDeleting)},
	string(diskv1alpha2.VolumeCreating):         {string(diskv1alpha2.VolumeCreated), string(diskv1alpha2.VolumeCreationFailed)},
	string(diskv1alpha2.VolumeDeleting):         {string(diskv1alpha2.VolumeDeleted), string(diskv1alpha2.VolumeDeletionFailed)},
	string(diskv1alpha2.VolumeUpdating):         {string(diskv1alpha2.VolumeUpdated), string(diskv1alpha2.VolumeUpdateFailed)},
	string(diskv1alpha2.VolumeCreated):          {string(diskv1alpha2.VolumeUpdating), string(diskv1alpha2.VolumeDeleting)},
	string(diskv1alpha2.VolumeUpdated):          {string(diskv1alpha2.VolumeUpdating), string(diskv1alpha2.VolumeDeleting)},
	string(diskv1alpha2.VolumeCreationFailed):   {},
	string(diskv1alpha2.VolumeDeletionFailed):   {},
}

func (r *ReconcileAzVolume) Reconcile(ctx context.Context, request reconcile.Request) (reconcile.Result, error) {
	azVolume, err := azureutils.GetAzVolume(ctx, r.controllerSharedState.cachedClient, r.controllerSharedState.azClient, request.Name, request.Namespace, true)
	if err != nil {
		// if AzVolume has been deleted, delete the operation queue for the volume and return success
		if errors.IsNotFound(err) {
			r.controllerSharedState.deleteOperationQueue(request.Name)
			return reconcileReturnOnSuccess(request.Name, r.retryInfo)
		}

		// if the GET failure is triggered by other errors, requeue the request
		azVolume.Name = request.Name
		return reconcileReturnOnError(azVolume, "get", err, r.retryInfo)
	}

	// if underlying cloud operation already in process, skip until operation is completed
	if isOperationInProcess(azVolume) {
		klog.V(5).Infof("Another operation (%s) is already in process for the AzVolume (%s). Will be requeued once complete.", azVolume.Name, azVolume.Status.State)
		return reconcileReturnOnSuccess(azVolume.Name, r.retryInfo)
	}

	// azVolume deletion
	if objectDeletionRequested(azVolume) {
		if err := r.triggerDelete(ctx, azVolume); err != nil {
			//If delete failed, requeue request
			return reconcileReturnOnError(azVolume, "delete", err, r.retryInfo)
		}
		//azVolume creation
	} else if azVolume.Status.Detail == nil {
		if err := r.triggerCreate(ctx, azVolume); err != nil {
			klog.Errorf("failed to create volume (%s): %v", azVolume.Spec.VolumeName, err)
			return reconcileReturnOnError(azVolume, "create", err, r.retryInfo)
		}
		// azVolume update
	} else if azVolume.Spec.CapacityRange != nil && azVolume.Spec.CapacityRange.RequiredBytes != azVolume.Status.Detail.CapacityBytes {
		if err := r.triggerUpdate(ctx, azVolume); err != nil {
			klog.Errorf("failed to update volume (%s): %v", azVolume.Spec.VolumeName, err)
			return reconcileReturnOnError(azVolume, "update", err, r.retryInfo)
		}
		// azVolume released, so clean up replica Attachments (primary Attachment should be deleted via UnpublishVolume request to avoid race condition)
	}

	return reconcileReturnOnSuccess(azVolume.Name, r.retryInfo)
}

func (r *ReconcileAzVolume) triggerCreate(ctx context.Context, azVolume *diskv1alpha2.AzVolume) error {
	// requeue if AzVolume's state is being updated by a different worker
	defer r.stateLock.Delete(azVolume.Name)
	if _, ok := r.stateLock.LoadOrStore(azVolume.Name, nil); ok {
		return getOperationRequeueError("create", azVolume)
	}

	// add finalizer and update state
	updateFunc := func(obj interface{}) error {
		azv := obj.(*diskv1alpha2.AzVolume)
		azv = r.initializeMeta(azv)
		_, err := r.updateState(azv, diskv1alpha2.VolumeCreating, normalUpdate)
		return err
	}
	if err := azureutils.UpdateCRIWithRetry(ctx, nil, r.controllerSharedState.cachedClient, r.controllerSharedState.azClient, azVolume, updateFunc, consts.NormalUpdateMaxNetRetry); err != nil {
		return err
	}

	klog.Infof("Creating Volume (%s)...", azVolume.Spec.VolumeName)

	// create volume
	go func() {
		cloudCtx, cloudCancel := context.WithTimeout(context.Background(), cloudTimeout)
		defer cloudCancel()
		updateCtx := context.Background()
		var updateFunc func(interface{}) error
		response, err := r.createVolume(cloudCtx, azVolume)
		if err != nil {
			klog.Errorf("failed to create volume %s: %v", azVolume.Spec.VolumeName, err)
			updateFunc = func(obj interface{}) error {
				azv := obj.(*diskv1alpha2.AzVolume)
				azv = r.updateError(azv, err)
				azv = r.deleteFinalizer(azv, map[string]bool{consts.AzVolumeFinalizer: true})
				_, derr := r.updateState(azv, diskv1alpha2.VolumeCreationFailed, forceUpdate)
				return derr
			}
		} else {
			klog.Infof("Successfully created volume %s: %v", azVolume.Spec.VolumeName, response)
			// create operation queue for the volume
			r.controllerSharedState.createOperationQueue(azVolume.Name)
			updateFunc = func(obj interface{}) error {
				azv := obj.(*diskv1alpha2.AzVolume)
				if response == nil {
					return status.Errorf(codes.Internal, "non-nil AzVolumeStatusDetail expected but nil given")
				}
				azv = r.updateStatusDetail(azv, response, response.CapacityBytes, response.NodeExpansionRequired)
				_, derr := r.updateState(azv, diskv1alpha2.VolumeCreated, forceUpdate)
				return derr
			}
		}

		_ = azureutils.UpdateCRIWithRetry(updateCtx, nil, r.controllerSharedState.cachedClient, r.controllerSharedState.azClient, azVolume, updateFunc, consts.ForcedUpdateMaxNetRetry)
	}()

	return nil
}

func (r *ReconcileAzVolume) triggerDelete(ctx context.Context, azVolume *diskv1alpha2.AzVolume) error {
	// Determine if this is a controller server requested deletion or driver clean up
	volumeDeleteRequested := volumeDeleteRequested(azVolume)
	preProvisionCleanupRequested := isPreProvisionCleanupRequested(azVolume)

	mode := deleteCRIOnly
	if volumeDeleteRequested || preProvisionCleanupRequested {
		mode = detachAndDeleteCRI
	}

	// override volume operation queue to prevent any other replica operation from being executed
	release := r.controllerSharedState.overrideAndClearOperationQueue(azVolume.Name)
	defer func() {
		if release != nil {
			release()
		}
	}()

	// Delete all AzVolumeAttachment objects bound to the deleted AzVolume
	attachments, err := r.controllerSharedState.cleanUpAzVolumeAttachmentByVolume(ctx, azVolume.Name, azvolume, all, mode)
	if err != nil {
		return err
	}

	if len(attachments.Items) > 0 {
		return status.Errorf(codes.Aborted, "volume deletion requeued until attached azVolumeAttachments are entirely detached...")
	}

	// only try deleting underlying volume 1) if volume creation was successful and 2) volumeDeleteRequestAnnotation is present
	// if the annotation is not present, only delete the CRI and not the underlying volume
	if isCreated(azVolume) && volumeDeleteRequested {
		// requeue if AzVolume's state is being updated by a different worker
		defer r.stateLock.Delete(azVolume.Name)
		if _, ok := r.stateLock.LoadOrStore(azVolume.Name, nil); ok {
			return getOperationRequeueError("delete", azVolume)
		}
		updateFunc := func(obj interface{}) error {
			azv := obj.(*diskv1alpha2.AzVolume)
			_, derr := r.updateState(azv, diskv1alpha2.VolumeDeleting, normalUpdate)
			return derr
		}

		klog.Infof("Deleting Volume (%s)...", azVolume.Spec.VolumeName)

		if err := azureutils.UpdateCRIWithRetry(ctx, nil, r.controllerSharedState.cachedClient, r.controllerSharedState.azClient, azVolume, updateFunc, consts.NormalUpdateMaxNetRetry); err != nil {
			return err
		}

		go func() {
			cloudCtx, cloudCancel := context.WithTimeout(context.Background(), cloudTimeout)
			defer cloudCancel()
			updateCtx := context.Background()
			var updateFunc func(interface{}) error
			err := r.deleteVolume(cloudCtx, azVolume)
			if err != nil {
				klog.Errorf("failed to delete volume (%s): %v", azVolume.Spec.VolumeName, err)
				updateFunc = func(obj interface{}) error {
					azv := obj.(*diskv1alpha2.AzVolume)
					azv = r.updateError(azv, err)
					_, derr := r.updateState(azv, diskv1alpha2.VolumeDeletionFailed, forceUpdate)
					return derr
				}
			} else {
				klog.Infof("successfully deleted volume (%s)", azVolume.Spec.VolumeName)
				updateFunc = func(obj interface{}) error {
					azv := obj.(*diskv1alpha2.AzVolume)
					azv = r.deleteFinalizer(azv, map[string]bool{consts.AzVolumeFinalizer: true})
					_, derr := r.updateState(azv, diskv1alpha2.VolumeDeleted, forceUpdate)
					return derr
				}
			}

			_ = azureutils.UpdateCRIWithRetry(updateCtx, nil, r.controllerSharedState.cachedClient, r.controllerSharedState.azClient, azVolume, updateFunc, consts.ForcedUpdateMaxNetRetry)
		}()
	} else {
		updateFunc := func(obj interface{}) error {
			azv := obj.(*diskv1alpha2.AzVolume)
			_ = r.deleteFinalizer(azv, map[string]bool{consts.AzVolumeFinalizer: true})
			return nil
		}
		if err := azureutils.UpdateCRIWithRetry(ctx, nil, r.controllerSharedState.cachedClient, r.controllerSharedState.azClient, azVolume, updateFunc, consts.NormalUpdateMaxNetRetry); err != nil {
			return err
		}
	}
	return nil
}

func (r *ReconcileAzVolume) triggerUpdate(ctx context.Context, azVolume *diskv1alpha2.AzVolume) error {
	// requeue if AzVolume's state is being updated by a different worker
	defer r.stateLock.Delete(azVolume.Name)
	if _, ok := r.stateLock.LoadOrStore(azVolume.Name, nil); ok {
		return getOperationRequeueError("update", azVolume)
	}
	updateFunc := func(obj interface{}) error {
		azv := obj.(*diskv1alpha2.AzVolume)
		_, derr := r.updateState(azv, diskv1alpha2.VolumeUpdating, normalUpdate)
		return derr
	}
	if err := azureutils.UpdateCRIWithRetry(ctx, nil, r.controllerSharedState.cachedClient, r.controllerSharedState.azClient, azVolume, updateFunc, consts.NormalUpdateMaxNetRetry); err != nil {
		return err
	}

	klog.Infof("Updating Volume (%s)...", azVolume.Spec.VolumeName)

	go func() {
		cloudCtx, cloudCancel := context.WithTimeout(context.Background(), cloudTimeout)
		defer cloudCancel()
		updateCtx := context.Background()
		var updateFunc func(interface{}) error
		response, err := r.expandVolume(cloudCtx, azVolume)
		if err != nil {
			klog.Errorf("failed to update volume %s: %v", azVolume.Spec.VolumeName, err)
			updateFunc = func(obj interface{}) error {
				azv := obj.(*diskv1alpha2.AzVolume)
				azv = r.updateError(azv, err)
				_, derr := r.updateState(azv, diskv1alpha2.VolumeUpdateFailed, forceUpdate)
				return derr
			}
		} else {
			klog.Infof("Successfully updated volume %s: %v", azVolume.Spec.VolumeName, response)
			updateFunc = func(obj interface{}) error {
				azv := obj.(*diskv1alpha2.AzVolume)
				if response == nil {
					return status.Errorf(codes.Internal, "non-nil AzVolumeStatusDetail expected but nil given")
				}
				azv = r.updateStatusDetail(azv, response, response.CapacityBytes, response.NodeExpansionRequired)
				_, derr := r.updateState(azv, diskv1alpha2.VolumeUpdated, forceUpdate)
				return derr
			}
		}

		_ = azureutils.UpdateCRIWithRetry(updateCtx, nil, r.controllerSharedState.cachedClient, r.controllerSharedState.azClient, azVolume, updateFunc, consts.ForcedUpdateMaxNetRetry)
	}()

	return nil
}

func (r *ReconcileAzVolume) initializeMeta(azVolume *diskv1alpha2.AzVolume) *diskv1alpha2.AzVolume {
	if azVolume == nil {
		return nil
	}
	if finalizerExists(azVolume.Finalizers, consts.AzVolumeFinalizer) {
		return azVolume
	}
	// add finalizer
	if azVolume.ObjectMeta.Finalizers == nil {
		azVolume.ObjectMeta.Finalizers = []string{}
	}
	azVolume.ObjectMeta.Finalizers = append(azVolume.ObjectMeta.Finalizers, consts.AzVolumeFinalizer)

	return azVolume
}

func (r *ReconcileAzVolume) deleteFinalizer(azVolume *diskv1alpha2.AzVolume, finalizersToDelete map[string]bool) *diskv1alpha2.AzVolume {
	if azVolume == nil {
		return nil
	}

	if azVolume.ObjectMeta.Finalizers == nil {
		return azVolume
	}

	finalizers := []string{}
	for _, finalizer := range azVolume.ObjectMeta.Finalizers {
		if exists := finalizersToDelete[finalizer]; exists {
			continue
		}
		finalizers = append(finalizers, finalizer)
	}
	azVolume.ObjectMeta.Finalizers = finalizers
	return azVolume
}

func (r *ReconcileAzVolume) updateState(azVolume *diskv1alpha2.AzVolume, state diskv1alpha2.AzVolumeState, mode updateMode) (*diskv1alpha2.AzVolume, error) {
	var err error
	if azVolume == nil {
		return nil, status.Errorf(codes.FailedPrecondition, "function `updateState` requires non-nil AzVolume object.")
	}
	if mode == normalUpdate {
		expectedStates := allowedTargetVolumeStates[string(azVolume.Status.State)]
		if !containsString(string(state), expectedStates) {
			err = status.Error(codes.FailedPrecondition, formatUpdateStateError("azVolume", string(azVolume.Status.State), string(state), expectedStates...))
		}
	}
	if err == nil {
		azVolume.Status.State = state
	}
	return azVolume, err
}

func (r *ReconcileAzVolume) updateStatusDetail(azVolume *diskv1alpha2.AzVolume, status *diskv1alpha2.AzVolumeStatusDetail, capacityBytes int64, nodeExpansionRequired bool) *diskv1alpha2.AzVolume {
	if azVolume == nil {
		return nil
	}
	if azVolume.Status.Detail == nil {
		azVolume.Status.Detail = status
	} else {
		azVolume.Status.Detail.CapacityBytes = capacityBytes
		azVolume.Status.Detail.NodeExpansionRequired = nodeExpansionRequired
	}
	return azVolume
}

func (r *ReconcileAzVolume) updateError(azVolume *diskv1alpha2.AzVolume, err error) *diskv1alpha2.AzVolume {
	if azVolume == nil {
		return nil
	}

	azVolume.Status.Error = util.NewAzError(err)

	return azVolume
}

func (r *ReconcileAzVolume) expandVolume(ctx context.Context, azVolume *diskv1alpha2.AzVolume) (*diskv1alpha2.AzVolumeStatusDetail, error) {
	if azVolume.Status.Detail == nil {
		err := status.Errorf(codes.Internal, "Disk for expansion does not exist for AzVolume (%s).", azVolume.Name)
		klog.Errorf("skipping expandVolume operation for AzVolume (%s): %v", azVolume.Name, err)
		return nil, err
	}
	// use deep-copied version of the azVolume CRI to prevent any unwanted update to the object
	copied := azVolume.DeepCopy()
	return r.volumeProvisioner.ExpandVolume(ctx, copied.Status.Detail.VolumeID, copied.Spec.CapacityRange, copied.Spec.Secrets)
}

func (r *ReconcileAzVolume) createVolume(ctx context.Context, azVolume *diskv1alpha2.AzVolume) (*diskv1alpha2.AzVolumeStatusDetail, error) {
	if azVolume.Status.Detail != nil {
		return azVolume.Status.Detail, nil
	}
	// use deep-copied version of the azVolume CRI to prevent any unwanted update to the object
	copied := azVolume.DeepCopy()
	return r.volumeProvisioner.CreateVolume(ctx, copied.Spec.VolumeName, copied.Spec.CapacityRange, copied.Spec.VolumeCapability, copied.Spec.Parameters, copied.Spec.Secrets, copied.Spec.ContentVolumeSource, copied.Spec.AccessibilityRequirements)
}

func (r *ReconcileAzVolume) deleteVolume(ctx context.Context, azVolume *diskv1alpha2.AzVolume) error {
	if azVolume.Status.Detail == nil {
		klog.Infof("skipping deleteVolume operation for AzVolume (%s): No volume to delete for AzVolume (%s)", azVolume.Name, azVolume.Name)
		return nil
	}
	// use deep-copied version of the azVolume CRI to prevent any unwanted update to the object
	copied := azVolume.DeepCopy()
	return r.volumeProvisioner.DeleteVolume(ctx, copied.Status.Detail.VolumeID, copied.Spec.Secrets)
}

func (r *ReconcileAzVolume) recreateAzVolumes(ctx context.Context) error {
	// Get PV list and create AzVolume for PV with azuredisk CSI spec
	pvs, err := r.controllerSharedState.kubeClient.CoreV1().PersistentVolumes().List(ctx, metav1.ListOptions{})
	if err != nil {
		klog.Errorf("failed to get PV list: %v", err)
	}

	for _, pv := range pvs.Items {
		if err := r.controllerSharedState.createAzVolumeFromPv(ctx, pv, make(map[string]string)); err != nil {
			klog.Errorf("failed to recover AzVolume for PV (%s): %v", pv.Name, err)
		}
	}
	return nil
}

func (r *ReconcileAzVolume) recoverAzVolume(ctx context.Context, recoveredAzVolumes *sync.Map) error {
	// list all AzVolumes
	azVolumes, err := r.controllerSharedState.azClient.DiskV1alpha2().AzVolumes(r.controllerSharedState.objectNamespace).List(ctx, metav1.ListOptions{})
	if err != nil {
		klog.Errorf("failed to get list of existing AzVolume CRI in controller recovery stage")
		return err
	}

	var wg sync.WaitGroup
	numRecovered := int32(0)

	for _, azVolume := range azVolumes.Items {
		// skip if AzVolume already recovered
		if _, ok := recoveredAzVolumes.Load(azVolume.Name); ok {
			numRecovered++
			continue
		}

		wg.Add(1)
		go func(azv diskv1alpha2.AzVolume, azvMap *sync.Map) {
			defer wg.Done()
			var targetState diskv1alpha2.AzVolumeState
			updateFunc := func(obj interface{}) error {
				var err error
				azv := obj.(*diskv1alpha2.AzVolume)
				// add a recover annotation to the CRI so that reconciliation can be triggered for the CRI even if CRI's current state == target state
				if azv.ObjectMeta.Annotations == nil {
					azv.ObjectMeta.Annotations = map[string]string{}
				}
				azv.ObjectMeta.Annotations[consts.RecoverAnnotation] = "azVolume"
				if azv.Status.State != targetState {
					_, err = r.updateState(azv, targetState, forceUpdate)
				}
				return err
			}
			switch azv.Status.State {
			case diskv1alpha2.VolumeCreating:
				// reset state to Pending so Create operation can be redone
				targetState = diskv1alpha2.VolumeOperationPending
			case diskv1alpha2.VolumeDeleting:
				// reset state to Created so Delete operation can be redone
				targetState = diskv1alpha2.VolumeCreated
			case diskv1alpha2.VolumeUpdating:
				// reset state to Created so Update operation can be redone
				targetState = diskv1alpha2.VolumeCreated
			default:
				targetState = azv.Status.State
			}

<<<<<<< HEAD
			if err := azureutils.UpdateCRIWithRetry(ctx, nil, r.client, r.azVolumeClient, &azv, updateFunc, consts.ForcedUpdateMaxNetRetry); err != nil {
				klog.Warningf("failed to update AzVolume (%s) for recovery: %v", azv.Name)
=======
			if err := azureutils.UpdateCRIWithRetry(ctx, nil, r.controllerSharedState.cachedClient, r.controllerSharedState.azClient, &azv, updateFunc, consts.ForcedUpdateMaxNetRetry); err != nil {
				klog.Warningf("failed to udpate AzVolume (%s) for recovery: %v", azv.Name)
>>>>>>> 0c362fd3
			} else {
				// if update succeeded, add the CRI to the recoveryComplete list
				azvMap.Store(azv.Name, struct{}{})
				atomic.AddInt32(&numRecovered, 1)
			}
		}(azVolume, recoveredAzVolumes)
	}
	wg.Wait()

	// if recovery has not been completed for all CRIs, return error
	if numRecovered < int32(len(azVolumes.Items)) {
		return status.Errorf(codes.Internal, "failed to recover some AzVolume states")
	}
	return nil
}

func (r *ReconcileAzVolume) Recover(ctx context.Context) error {
	// recover CRI if possible
	klog.Info("Recovering AzVolume CRIs...")
	var err error
	if err = r.recreateAzVolumes(ctx); err != nil {
		klog.Warningf("failed to recreate missing AzVolume CRI: %v", err)
	}

	recovered := &sync.Map{}
	for i := 0; i < maxRetry; i++ {
		if err = r.recoverAzVolume(ctx, recovered); err == nil {
			break
		}
		klog.Warningf("failed to recover AzVolume state: %v", err)
	}
	return err
}

func NewAzVolumeController(mgr manager.Manager, volumeProvisioner VolumeProvisioner, controllerSharedState *SharedState) (*ReconcileAzVolume, error) {
	reconciler := ReconcileAzVolume{
		volumeProvisioner:     volumeProvisioner,
		stateLock:             &sync.Map{},
		retryInfo:             newRetryInfo(),
		controllerSharedState: controllerSharedState,
	}
	logger := mgr.GetLogger().WithValues("controller", "azvolume")

	c, err := controller.New("azvolume-controller", mgr, controller.Options{
		MaxConcurrentReconciles: 10,
		Reconciler:              &reconciler,
		Log:                     logger,
	})

	if err != nil {
		klog.Errorf("Failed to create azvolume controller. Error: (%v)", err)
		return nil, err
	}

	klog.V(2).Info("Starting to watch cluster AzVolumes.")

	// Watch for CRUD events on azVolume objects
	err = c.Watch(&source.Kind{Type: &diskv1alpha2.AzVolume{}}, &handler.EnqueueRequestForObject{})
	if err != nil {
		klog.Errorf("Failed to watch AzVolume. Error: %v", err)
		return nil, err
	}

	klog.V(2).Info("Controller set-up successful.")

	return &reconciler, nil
}

func (c *SharedState) createAzVolumeFromPv(ctx context.Context, pv v1.PersistentVolume, annotations map[string]string) error {
	var volumeParams map[string]string
	if pv.Spec.CSI != nil && pv.Spec.CSI.Driver == c.driverName {
		diskName, err := azureutils.GetDiskName(pv.Spec.CSI.VolumeHandle)
		if err != nil {
			return fmt.Errorf("failed to extract diskName from volume handle (%s): %v", pv.Spec.CSI.VolumeHandle, err)
		}
		azVolumeName := strings.ToLower(diskName)
		klog.Infof("Creating AzVolume (%s) for PV(%s)", azVolumeName, pv.Name)
		requiredBytes, _ := pv.Spec.Capacity.Storage().AsInt64()
		storageClassName := pv.Spec.StorageClassName
		maxMountReplicaCount := 0
		if storageClassName == "" {
			klog.Warningf("storage class for PV (%s) is not defined, trying to get maxMountReplicaCount from VolumeAttributes.", pv.Name)
			_, maxMountReplicaCount = azureutils.GetMaxSharesAndMaxMountReplicaCount(pv.Spec.CSI.VolumeAttributes, azureutils.IsMultiNodePersistentVolume(pv))

		} else {
			storageClass, err := c.kubeClient.StorageV1().StorageClasses().Get(ctx, pv.Spec.StorageClassName, metav1.GetOptions{})
			if err != nil {
				return fmt.Errorf("failed to get storage class (%s): %v", pv.Spec.StorageClassName, err)
			}
			_, maxMountReplicaCount = azureutils.GetMaxSharesAndMaxMountReplicaCount(storageClass.Parameters, azureutils.IsMultiNodePersistentVolume(pv))
		}

		if pv.Spec.CSI.VolumeAttributes == nil {
			volumeParams = make(map[string]string)
		} else {
			volumeParams = pv.Spec.CSI.VolumeAttributes
		}

		azVolume := diskv1alpha2.AzVolume{
			ObjectMeta: metav1.ObjectMeta{
				Name:        azVolumeName,
				Finalizers:  []string{consts.AzVolumeFinalizer},
				Annotations: annotations,
			},
			Spec: diskv1alpha2.AzVolumeSpec{
				MaxMountReplicaCount: maxMountReplicaCount,
				Parameters:           volumeParams,
				VolumeName:           diskName,
				CapacityRange: &diskv1alpha2.CapacityRange{
					RequiredBytes: requiredBytes,
				},
				VolumeCapability: getVolumeCapabilityFromPv(&pv),
			},
			Status: diskv1alpha2.AzVolumeStatus{
				PersistentVolume: pv.Name,
				Detail: &diskv1alpha2.AzVolumeStatusDetail{
					VolumeID: pv.Spec.CSI.VolumeHandle,
				},
				State: diskv1alpha2.VolumeCreated,
			},
		}

		if err := c.createAzVolume(ctx, &azVolume); err != nil {
			klog.Errorf("failed to create AzVolume (%s) for PV (%s): %v", azVolume.Name, pv.Name, err)
			return err
		}
	}
	return nil
}

func (c *SharedState) createAzVolumeFromInline(ctx context.Context, inline *v1.AzureDiskVolumeSource) error {
	azVolume := diskv1alpha2.AzVolume{
		ObjectMeta: metav1.ObjectMeta{
			Name:        inline.DiskName,
			Finalizers:  []string{consts.AzVolumeFinalizer},
			Annotations: map[string]string{consts.InlineVolumeAnnotation: inline.DataDiskURI},
		},
		Spec: diskv1alpha2.AzVolumeSpec{
			VolumeName:       inline.DiskName,
			VolumeCapability: []diskv1alpha2.VolumeCapability{},
		},
		Status: diskv1alpha2.AzVolumeStatus{
			Detail: &diskv1alpha2.AzVolumeStatusDetail{
				VolumeID: inline.DataDiskURI,
			},
			State: diskv1alpha2.VolumeCreated,
		},
	}

	if err := c.createAzVolume(ctx, &azVolume); err != nil {
		klog.Errorf("failed to create AzVolume (%s) for inline (%s): %v", azVolume.Name, inline.DiskName, err)
		return err
	}
	return nil
}

func (c *SharedState) createAzVolume(ctx context.Context, azVolume *diskv1alpha2.AzVolume) error {
	if _, err := c.azClient.DiskV1alpha2().AzVolumes(c.objectNamespace).Create(ctx, azVolume, metav1.CreateOptions{}); err != nil {
		klog.Errorf("failed to create AzVolume (%s): %v", azVolume.Name, err)
		return err
	}
	// if AzVolume CRI successfully recreated, also recreate the operation queue for the volume
	c.createOperationQueue(azVolume.Name)
	return nil
}

func getVolumeCapabilityFromPv(pv *v1.PersistentVolume) []diskv1alpha2.VolumeCapability {
	volCaps := []diskv1alpha2.VolumeCapability{}

	for _, accessMode := range pv.Spec.AccessModes {
		volCap := diskv1alpha2.VolumeCapability{}
		// default to Mount
		if pv.Spec.VolumeMode != nil && *pv.Spec.VolumeMode == v1.PersistentVolumeBlock {
			volCap.AccessType = diskv1alpha2.VolumeCapabilityAccessBlock
		}
		switch accessMode {
		case v1.ReadWriteOnce:
			volCap.AccessMode = diskv1alpha2.VolumeCapabilityAccessModeSingleNodeSingleWriter
		case v1.ReadWriteMany:
			volCap.AccessMode = diskv1alpha2.VolumeCapabilityAccessModeMultiNodeMultiWriter
		case v1.ReadOnlyMany:
			volCap.AccessMode = diskv1alpha2.VolumeCapabilityAccessModeMultiNodeReaderOnly
		default:
			volCap.AccessMode = diskv1alpha2.VolumeCapabilityAccessModeUnknown
		}
		volCaps = append(volCaps, volCap)
	}
	return volCaps
}<|MERGE_RESOLUTION|>--- conflicted
+++ resolved
@@ -487,13 +487,8 @@
 				targetState = azv.Status.State
 			}
 
-<<<<<<< HEAD
-			if err := azureutils.UpdateCRIWithRetry(ctx, nil, r.client, r.azVolumeClient, &azv, updateFunc, consts.ForcedUpdateMaxNetRetry); err != nil {
-				klog.Warningf("failed to update AzVolume (%s) for recovery: %v", azv.Name)
-=======
 			if err := azureutils.UpdateCRIWithRetry(ctx, nil, r.controllerSharedState.cachedClient, r.controllerSharedState.azClient, &azv, updateFunc, consts.ForcedUpdateMaxNetRetry); err != nil {
 				klog.Warningf("failed to udpate AzVolume (%s) for recovery: %v", azv.Name)
->>>>>>> 0c362fd3
 			} else {
 				// if update succeeded, add the CRI to the recoveryComplete list
 				azvMap.Store(azv.Name, struct{}{})
