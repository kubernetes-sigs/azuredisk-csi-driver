/*
Copyright 2021 The Kubernetes Authors.

Licensed under the Apache License, Version 2.0 (the "License");
you may not use this file except in compliance with the License.
You may obtain a copy of the License at

    http://www.apache.org/licenses/LICENSE-2.0

Unless required by applicable law or agreed to in writing, software
distributed under the License is distributed on an "AS IS" BASIS,
WITHOUT WARRANTIES OR CONDITIONS OF ANY KIND, either express or implied.
See the License for the specific language governing permissions and
limitations under the License.
*/

package azureutils

import (
	"errors"
	"fmt"
	"io/ioutil"
	"os"
	"reflect"
	"runtime"
	"testing"
	"time"

	"github.com/Azure/azure-sdk-for-go/services/compute/mgmt/2021-07-01/compute"
	"github.com/Azure/go-autorest/autorest/to"
	"github.com/container-storage-interface/spec/lib/go/csi"
	"github.com/stretchr/testify/assert"
	"github.com/stretchr/testify/require"
	v1 "k8s.io/api/core/v1"
	consts "sigs.k8s.io/azuredisk-csi-driver/pkg/azureconstants"
	"sigs.k8s.io/cloud-provider-azure/pkg/provider"
)

func TestCheckDiskName(t *testing.T) {
	tests := []struct {
		diskName string
		expected bool
	}{
		{
			diskName: "a",
			expected: true,
		},
		{
			diskName: ".",
			expected: false,
		},
		{
			diskName: "_",
			expected: false,
		},
		{
			diskName: "_",
			expected: false,
		},
		{
			diskName: "09",
			expected: true,
		},
		{
			diskName: "az",
			expected: true,
		},
		{
			diskName: "1_",
			expected: true,
		},
		{
			diskName: "_1",
			expected: false,
		},
		{
			diskName: "1.",
			expected: false,
		},
		{
			diskName: "1-",
			expected: false,
		},
		{
			diskName: "0.z",
			expected: true,
		},
		{
			diskName: "1.2",
			expected: true,
		},
		{
			diskName: "a-9",
			expected: true,
		},
		{
			diskName: "a_c",
			expected: true,
		},
		{
			diskName: "1__",
			expected: true,
		},
		{
			diskName: "a---9",
			expected: true,
		},
		{
			diskName: "1#2",
			expected: false,
		},
		{
			diskName: "-",
			expected: false,
		},
		{
			diskName: "test",
			expected: true,
		},
	}

	for _, test := range tests {
		result := checkDiskName(test.diskName)
		if !reflect.DeepEqual(result, test.expected) {
			t.Errorf("input: %q, checkShareNameBeginAndEnd result: %v, expected: %v", test.diskName, result, test.expected)
		}
	}
}

func TestGetCachingMode(t *testing.T) {
	tests := []struct {
		options             map[string]string
		expectedCachingMode compute.CachingTypes
		expectedError       bool
	}{
		{
			nil,
			compute.CachingTypes(defaultAzureDataDiskCachingMode),
			false,
		},
		{
			map[string]string{},
			compute.CachingTypes(defaultAzureDataDiskCachingMode),
			false,
		},
		{
			map[string]string{consts.CachingModeField: ""},
			compute.CachingTypes(defaultAzureDataDiskCachingMode),
			false,
		},
		{
			map[string]string{consts.CachingModeField: "None"},
			compute.CachingTypes("None"),
			false,
		},
		{
			map[string]string{consts.CachingModeField: "ReadOnly"},
			compute.CachingTypes("ReadOnly"),
			false,
		},
		{
			map[string]string{consts.CachingModeField: "ReadWrite"},
			compute.CachingTypes("ReadWrite"),
			false,
		},
		{
			map[string]string{consts.CachingModeField: "WriteOnly"},
			compute.CachingTypes(""),
			true,
		},
	}

	for _, test := range tests {
		resultCachingMode, resultError := GetCachingMode(test.options)
		if resultCachingMode != test.expectedCachingMode || (resultError != nil) != test.expectedError {
			t.Errorf("input: %s, getCachingMode resultCachingMode: %s, expectedCachingMode: %s, resultError: %s, expectedError: %t", test.options, resultCachingMode, test.expectedCachingMode, resultError, test.expectedError)
		}
	}
}

func TestGetKubeConfig(t *testing.T) {
	// skip for now as this is very flaky on Windows
	skipIfTestingOnWindows(t)
	emptyKubeConfig := "empty-Kube-Config"
	validKubeConfig := "valid-Kube-Config"
	fakeContent := `
apiVersion: v1
clusters:
- cluster:
    server: https://localhost:8080
  name: foo-cluster
contexts:
- context:
    cluster: foo-cluster
    user: foo-user
    namespace: bar
  name: foo-context
current-context: foo-context
kind: Config
users:
- name: foo-user
  user:
    exec:
      apiVersion: client.authentication.k8s.io/v1beta1
      args:
      - arg-1
      - arg-2
      command: foo-command
`
	err := createTestFile(emptyKubeConfig)
	if err != nil {
		t.Error(err)
	}
	defer func() {
		if err := os.Remove(emptyKubeConfig); err != nil {
			t.Error(err)
		}
	}()

	err = createTestFile(validKubeConfig)
	if err != nil {
		t.Error(err)
	}
	defer func() {
		if err := os.Remove(validKubeConfig); err != nil {
			t.Error(err)
		}
	}()

	if err := ioutil.WriteFile(validKubeConfig, []byte(fakeContent), 0666); err != nil {
		t.Error(err)
	}

	tests := []struct {
		desc                     string
		kubeconfig               string
		expectError              bool
		envVariableHasConfig     bool
		envVariableConfigIsValid bool
	}{
		{
			desc:                     "[success] valid kube config passed",
			kubeconfig:               validKubeConfig,
			expectError:              false,
			envVariableHasConfig:     false,
			envVariableConfigIsValid: false,
		},
		{
			desc:                     "[failure] invalid kube config passed",
			kubeconfig:               emptyKubeConfig,
			expectError:              true,
			envVariableHasConfig:     false,
			envVariableConfigIsValid: false,
		},
	}

	for _, test := range tests {
		_, err := GetKubeConfig(test.kubeconfig)
		receiveError := (err != nil)
		if test.expectError != receiveError {
			t.Errorf("desc: %s,\n input: %q, GetCloudProvider err: %v, expectErr: %v", test.desc, test.kubeconfig, err, test.expectError)
		}
	}
}

func TestGetCloudProvider(t *testing.T) {
<<<<<<< HEAD
	fakeCredFile, err := testutil.GetWorkDirPath("fake-cred-file.json")
	if err != nil {
		t.Errorf("GetWorkDirPath failed with %v", err)
	}
	fakeKubeConfig, err := testutil.GetWorkDirPath("fake-kube-config")
	if err != nil {
		t.Errorf("GetWorkDirPath failed with %v", err)
	}
	emptyKubeConfig, err := testutil.GetWorkDirPath("empty-kube-config")
	if err != nil {
		t.Errorf("GetWorkDirPath failed with %v", err)
	}

	fakeContent := `apiVersion: v1
clusters:
- cluster:
    server: https://localhost:8080
  name: foo-cluster
contexts:
- context:
    cluster: foo-cluster
    user: foo-user
    namespace: bar
  name: foo-context
current-context: foo-context
kind: Config
users:
- name: foo-user
  user:
    exec:
      apiVersion: client.authentication.k8s.io/v1beta1
      args:
      - arg-1
      - arg-2
      command: foo-command
`
=======
	// skip for now as this is very flaky on Windows
	skipIfTestingOnWindows(t)
	fakeCredFile := "fake-cred-file.json"
	emptyKubeConfig := "empty-kube-config"
>>>>>>> 7217cce6

	err := createTestFile(emptyKubeConfig)
	if err != nil {
		t.Error(err)
	}
	defer func() {
		if err := os.Remove(emptyKubeConfig); err != nil {
			t.Error(err)
		}
	}()

	tests := []struct {
		desc        string
		kubeconfig  string
		userAgent   string
		expectedErr error
	}{
		{

			desc:        "[failure] out of cluster & in cluster, specify an empty kubeconfig, no credential file",
			kubeconfig:  emptyKubeConfig,
			expectedErr: fmt.Errorf("failed to get KubeClient: invalid configuration: no configuration has been provided, try setting KUBERNETES_MASTER environment variable"),
		},
		{
			desc:        "[success] out of cluster & in cluster, no kubeconfig, a fake credential file",
			kubeconfig:  "",
			userAgent:   "useragent",
			expectedErr: nil,
		},
	}

	for _, test := range tests {
		if test.desc == "[success] out of cluster & in cluster, no kubeconfig, a fake credential file" {
			err := createTestFile(fakeCredFile)
			if err != nil {
				t.Error(err)
			}
			defer func() {
				if err := os.Remove(fakeCredFile); err != nil {
					t.Error(err)
				}
			}()

			originalCredFile, ok := os.LookupEnv(consts.DefaultAzureCredentialFileEnv)
			if ok {
				defer os.Setenv(consts.DefaultAzureCredentialFileEnv, originalCredFile)
			} else {
				defer os.Unsetenv(consts.DefaultAzureCredentialFileEnv)
			}
			os.Setenv(consts.DefaultAzureCredentialFileEnv, fakeCredFile)
		}
		var cloud *provider.Cloud
		cloud, err = GetCloudProvider(test.kubeconfig, "", "", test.userAgent)

		if !reflect.DeepEqual(err, test.expectedErr) {
			t.Errorf("desc: %s,\n input: %q, actualErr: %v, expectedErr: %v", test.desc, test.kubeconfig, err, test.expectedErr)
		}
		if cloud != nil {
			assert.Equal(t, cloud.UserAgent, test.userAgent)
			assert.Equal(t, cloud.DiskRateLimit != nil && cloud.DiskRateLimit.CloudProviderRateLimit, false)
			assert.Equal(t, cloud.SnapshotRateLimit != nil && cloud.SnapshotRateLimit.CloudProviderRateLimit, false)
		}
	}
}

func TestGetDiskLUN(t *testing.T) {
	tests := []struct {
		deviceInfo  string
		expectedLUN int32
		expectError bool
	}{
		{
			deviceInfo:  "0",
			expectedLUN: 0,
			expectError: false,
		},
		{
			deviceInfo:  "10",
			expectedLUN: 10,
			expectError: false,
		},
		{
			deviceInfo:  "11d",
			expectedLUN: -1,
			expectError: true,
		},
		{
			deviceInfo:  "999",
			expectedLUN: -1,
			expectError: true,
		},
		{
			deviceInfo:  "",
			expectedLUN: -1,
			expectError: true,
		},
		{
			deviceInfo:  "/dev/disk/azure/scsi1/lun2",
			expectedLUN: 2,
			expectError: false,
		},
		{
			deviceInfo:  "/dev/disk/azure/scsi0/lun12",
			expectedLUN: 12,
			expectError: false,
		},
		{
			deviceInfo:  "/devhost/disk/azure/scsi0/lun13",
			expectedLUN: 13,
			expectError: false,
		},
		{
			deviceInfo:  "/dev/disk/by-id/scsi1/lun2",
			expectedLUN: -1,
			expectError: true,
		},
	}

	for _, test := range tests {
		result, err := GetDiskLUN(test.deviceInfo)
		assert.Equal(t, result, test.expectedLUN)
		assert.Equal(t, err != nil, test.expectError, fmt.Sprintf("error msg: %v", err))
	}
}

func TestGetDiskName(t *testing.T) {
	mDiskPathRE := consts.ManagedDiskPathRE
	tests := []struct {
		options   string
		expected1 string
		expected2 error
	}{
		{
			options:   "testurl/subscriptions/12/resourceGroups/23/providers/Microsoft.Compute/disks/name",
			expected1: "name",
			expected2: nil,
		},
		{
			options:   "testurl/subscriptions/23/providers/Microsoft.Compute/disks/name",
			expected1: "",
			expected2: fmt.Errorf("could not get disk name from testurl/subscriptions/23/providers/Microsoft.Compute/disks/name, correct format: %s", mDiskPathRE),
		},
		{
			options:   "testurl/subscriptions/12/resourcegroups/23/providers/microsoft.compute/disks/name",
			expected1: "name",
			expected2: nil,
		},
		{
			options:   "testurl/subscriPtions/12/Resourcegroups/23/Providers/microsoft.compute/dISKS/name",
			expected1: "name",
			expected2: nil,
		},
		{
			options:   "http://test.com/vhds/name",
			expected1: "",
			expected2: fmt.Errorf("could not get disk name from http://test.com/vhds/name, correct format: %s", mDiskPathRE),
		},
		{
			options:   "http://test.io/name",
			expected1: "",
			expected2: fmt.Errorf("could not get disk name from http://test.io/name, correct format: %s", mDiskPathRE),
		},
	}

	for _, test := range tests {
		result1, result2 := GetDiskName(test.options)
		if !reflect.DeepEqual(result1, test.expected1) || !reflect.DeepEqual(result2, test.expected2) {
			t.Errorf("input: %q, GetDiskName result1: %q, expected1: %q, result2: %q, expected2: %q", test.options, result1, test.expected1,
				result2, test.expected2)
		}
	}
}

func TestGetFStype(t *testing.T) {
	tests := []struct {
		options  map[string]string
		expected string
	}{
		{
			nil,
			"",
		},
		{
			map[string]string{},
			"",
		},
		{
			map[string]string{"fstype": ""},
			"",
		},
		{
			map[string]string{"fstype": "xfs"},
			"xfs",
		},
		{
			map[string]string{"FSType": "xfs"},
			"xfs",
		},
		{
			map[string]string{"fstype": "EXT4"},
			"ext4",
		},
	}

	for _, test := range tests {
		result := GetFStype(test.options)
		if result != test.expected {
			t.Errorf("input: %q, GetFStype result: %s, expected: %s", test.options, result, test.expected)
		}
	}
}

func TestGetMaxShares(t *testing.T) {
	tests := []struct {
		options       map[string]string
		expectedValue int
		expectedError error
	}{
		{
			nil,
			1,
			nil,
		},
		{
			map[string]string{},
			1,
			nil,
		},
		{
			map[string]string{consts.MaxSharesField: ""},
			0,
			fmt.Errorf("parse  failed with error: strconv.Atoi: parsing \"\": invalid syntax"),
		},
		{
			map[string]string{consts.MaxSharesField: "-1"},
			0,
			fmt.Errorf("parse -1 returned with invalid value: -1"),
		},
		{
			map[string]string{consts.MaxSharesField: "NAN"},
			0,
			fmt.Errorf("parse NAN failed with error: strconv.Atoi: parsing \"NAN\": invalid syntax"),
		},
		{
			map[string]string{consts.MaxSharesField: "2"},
			2,
			nil,
		},
	}

	for _, test := range tests {
		result, err := GetMaxShares(test.options)
		if result != test.expectedValue {
			t.Errorf("input: %q, GetMaxShares result: %v, expected: %v", test.options, result, test.expectedValue)
		}
		if !reflect.DeepEqual(err, test.expectedError) {
			t.Errorf("input: %q, GetMaxShares error: %v, expected: %v", test.options, err, test.expectedError)
		}
	}
}

func TestGetResourceGroupFromURI(t *testing.T) {
	tests := []struct {
		diskURL        string
		expectedResult string
		expectError    bool
	}{
		{
			diskURL:        "/subscriptions/4be8920b-2978-43d7-axyz-04d8549c1d05/resourceGroups/azure-k8s1102/providers/Microsoft.Compute/disks/andy-mghyb1102-dynamic-pvc-f7f014c9-49f4-11e8-ab5c-000d3af7b38e",
			expectedResult: "azure-k8s1102",
			expectError:    false,
		},
		{
			// case insentive check
			diskURL:        "/subscriptions/4be8920b-2978-43d7-axyz-04d8549c1d05/resourcegroups/azure-k8s1102/providers/Microsoft.Compute/disks/andy-mghyb1102-dynamic-pvc-f7f014c9-49f4-11e8-ab5c-000d3af7b38e",
			expectedResult: "azure-k8s1102",
			expectError:    false,
		},
		{
			diskURL:        "/4be8920b-2978-43d7-axyz-04d8549c1d05/resourceGroups/azure-k8s1102/providers/Microsoft.Compute/disks/andy-mghyb1102-dynamic-pvc-f7f014c9-49f4-11e8-ab5c-000d3af7b38e",
			expectedResult: "",
			expectError:    true,
		},
		{
			diskURL:        "",
			expectedResult: "",
			expectError:    true,
		},
	}

	for _, test := range tests {
		result, err := GetResourceGroupFromURI(test.diskURL)
		assert.Equal(t, result, test.expectedResult, "Expect result not equal with GetResourceGroupFromURI(%s) return: %q, expected: %q",
			test.diskURL, result, test.expectedResult)

		if test.expectError {
			assert.NotNil(t, err, "Expect error during GetResourceGroupFromURI(%s)", test.diskURL)
		} else {
			assert.Nil(t, err, "Expect error is nil during GetResourceGroupFromURI(%s)", test.diskURL)
		}
	}
}

func TestGetSourceVolumeID(t *testing.T) {
	SourceResourceID := "test"

	tests := []struct {
		snapshot *compute.Snapshot
		expected string
	}{
		{
			snapshot: &compute.Snapshot{
				SnapshotProperties: &compute.SnapshotProperties{
					CreationData: &compute.CreationData{
						SourceResourceID: &SourceResourceID,
					},
				},
			},
			expected: "test",
		},
		{
			snapshot: &compute.Snapshot{
				SnapshotProperties: &compute.SnapshotProperties{
					CreationData: &compute.CreationData{},
				},
			},
			expected: "",
		},
		{
			snapshot: &compute.Snapshot{
				SnapshotProperties: &compute.SnapshotProperties{},
			},
			expected: "",
		},
		{
			snapshot: &compute.Snapshot{},
			expected: "",
		},
		{
			snapshot: nil,
			expected: "",
		},
	}

	for _, test := range tests {
		result := GetSourceVolumeID(test.snapshot)
		if !reflect.DeepEqual(result, test.expected) {
			t.Errorf("input: %v, getValidFileShareName result: %q, expected: %q", test.snapshot, result, test.expected)
		}
	}
}

func TestGetValidCreationData(t *testing.T) {
	sourceResourceSnapshotID := "/subscriptions/xxx/resourceGroups/xxx/providers/Microsoft.Compute/snapshots/xxx"
	sourceResourceVolumeID := "/subscriptions/xxx/resourceGroups/xxx/providers/Microsoft.Compute/disks/xxx"

	tests := []struct {
		subscriptionID   string
		resourceGroup    string
		sourceResourceID string
		sourceType       string
		expected1        compute.CreationData
		expected2        error
	}{
		{
			subscriptionID:   "",
			resourceGroup:    "",
			sourceResourceID: "",
			sourceType:       "",
			expected1: compute.CreationData{
				CreateOption: compute.DiskCreateOptionEmpty,
			},
			expected2: nil,
		},
		{
			subscriptionID:   "",
			resourceGroup:    "",
			sourceResourceID: "/subscriptions/xxx/resourceGroups/xxx/providers/Microsoft.Compute/snapshots/xxx",
			sourceType:       consts.SourceSnapshot,
			expected1: compute.CreationData{
				CreateOption:     compute.DiskCreateOptionCopy,
				SourceResourceID: &sourceResourceSnapshotID,
			},
			expected2: nil,
		},
		{
			subscriptionID:   "xxx",
			resourceGroup:    "xxx",
			sourceResourceID: "xxx",
			sourceType:       consts.SourceSnapshot,
			expected1: compute.CreationData{
				CreateOption:     compute.DiskCreateOptionCopy,
				SourceResourceID: &sourceResourceSnapshotID,
			},
			expected2: nil,
		},
		{
			subscriptionID:   "",
			resourceGroup:    "",
			sourceResourceID: "/subscriptions/23/providers/Microsoft.Compute/disks/name",
			sourceType:       consts.SourceSnapshot,
			expected1:        compute.CreationData{},
			expected2:        fmt.Errorf("sourceResourceID(%s) is invalid, correct format: %s", "/subscriptions//resourceGroups//providers/Microsoft.Compute/snapshots//subscriptions/23/providers/Microsoft.Compute/disks/name", consts.DiskSnapshotPathRE),
		},
		{
			subscriptionID:   "",
			resourceGroup:    "",
			sourceResourceID: "http://test.com/vhds/name",
			sourceType:       consts.SourceSnapshot,
			expected1:        compute.CreationData{},
			expected2:        fmt.Errorf("sourceResourceID(%s) is invalid, correct format: %s", "/subscriptions//resourceGroups//providers/Microsoft.Compute/snapshots/http://test.com/vhds/name", consts.DiskSnapshotPathRE),
		},
		{
			subscriptionID:   "",
			resourceGroup:    "",
			sourceResourceID: "/subscriptions/xxx/snapshots/xxx",
			sourceType:       consts.SourceSnapshot,
			expected1:        compute.CreationData{},
			expected2:        fmt.Errorf("sourceResourceID(%s) is invalid, correct format: %s", "/subscriptions//resourceGroups//providers/Microsoft.Compute/snapshots//subscriptions/xxx/snapshots/xxx", consts.DiskSnapshotPathRE),
		},
		{
			subscriptionID:   "",
			resourceGroup:    "",
			sourceResourceID: "/subscriptions/xxx/resourceGroups/xxx/providers/Microsoft.Compute/snapshots/xxx/snapshots/xxx/snapshots/xxx",
			sourceType:       consts.SourceSnapshot,
			expected1:        compute.CreationData{},
			expected2:        fmt.Errorf("sourceResourceID(%s) is invalid, correct format: %s", "/subscriptions/xxx/resourceGroups/xxx/providers/Microsoft.Compute/snapshots/xxx/snapshots/xxx/snapshots/xxx", consts.DiskSnapshotPathRE),
		},
		{
			subscriptionID:   "",
			resourceGroup:    "",
			sourceResourceID: "xxx",
			sourceType:       "",
			expected1: compute.CreationData{
				CreateOption: compute.DiskCreateOptionEmpty,
			},
			expected2: nil,
		},
		{
			subscriptionID:   "",
			resourceGroup:    "",
			sourceResourceID: "/subscriptions/xxx/resourceGroups/xxx/providers/Microsoft.Compute/disks/xxx",
			sourceType:       consts.SourceVolume,
			expected1: compute.CreationData{
				CreateOption:     compute.DiskCreateOptionCopy,
				SourceResourceID: &sourceResourceVolumeID,
			},
			expected2: nil,
		},
		{
			subscriptionID:   "xxx",
			resourceGroup:    "xxx",
			sourceResourceID: "xxx",
			sourceType:       consts.SourceVolume,
			expected1: compute.CreationData{
				CreateOption:     compute.DiskCreateOptionCopy,
				SourceResourceID: &sourceResourceVolumeID,
			},
			expected2: nil,
		},
		{
			subscriptionID:   "",
			resourceGroup:    "",
			sourceResourceID: "/subscriptions/xxx/resourceGroups/xxx/providers/Microsoft.Compute/snapshots/xxx",
			sourceType:       consts.SourceVolume,
			expected1:        compute.CreationData{},
			expected2:        fmt.Errorf("sourceResourceID(%s) is invalid, correct format: %s", "/subscriptions//resourceGroups//providers/Microsoft.Compute/disks//subscriptions/xxx/resourceGroups/xxx/providers/Microsoft.Compute/snapshots/xxx", consts.ManagedDiskPathRE),
		},
	}

	for _, test := range tests {
		result, err := GetValidCreationData(test.subscriptionID, test.resourceGroup, test.sourceResourceID, test.sourceType)
		if !reflect.DeepEqual(result, test.expected1) || !reflect.DeepEqual(err, test.expected2) {
			t.Errorf("input sourceResourceID: %v, sourceType: %v, getValidCreationData result: %v, expected1 : %v, err: %v, expected2: %v", test.sourceResourceID, test.sourceType, result, test.expected1, err, test.expected2)
		}
	}
}

func TestIsCorruptedDir(t *testing.T) {
	isCorrupted := IsCorruptedDir("/non-existing-dir")
	assert.False(t, isCorrupted)

	isCorrupted = IsCorruptedDir(os.TempDir())
	assert.False(t, isCorrupted)
}

func TestCreateValidDiskName(t *testing.T) {
	tests := []struct {
		volumeName      string
		expected        string
		expectedIsRegEx bool
	}{
		{
			volumeName: "az",
			expected:   "az",
		},
		{
			volumeName: "09",
			expected:   "09",
		},
		{
			volumeName: "a-z",
			expected:   "a-z",
		},
		{
			volumeName: "AZ",
			expected:   "AZ",
		},
		{
			volumeName: "123456789-123456789-123456789-123456789-123456789.123456789-123456789_1234567890",
			expected:   "123456789-123456789-123456789-123456789-123456789.123456789-123456789_1234567890",
		},
		{
			volumeName: "123456789-123456789-123456789-123456789-123456789.123456789-123456789_1234567890-123456789-123456789-123456789-123456789-123456789.123456789-123456789_1234567890-123456789-123456789-123456789-123456789-123456789.123456789-123456789_1234567890",
			expected:   "123456789-123456789-123456789-123456789-123456789.123456789-123456789_1234567890",
		},
		{
			volumeName:      "",
			expected:        "pvc-disk-dynamic-[[:xdigit:]]{8}-[[:xdigit:]]{4}-[[:xdigit:]]{4}-[[:xdigit:]]{4}-[[:xdigit:]]{12}",
			expectedIsRegEx: true,
		},
		{
			volumeName:      "$xyz123",
			expected:        "pvc-disk-dynamic-[[:xdigit:]]{8}-[[:xdigit:]]{4}-[[:xdigit:]]{4}-[[:xdigit:]]{4}-[[:xdigit:]]{12}",
			expectedIsRegEx: true,
		},
	}

	for _, test := range tests {
		result := CreateValidDiskName(test.volumeName, false)
		if !test.expectedIsRegEx {
			assert.Equal(t, test.expected, result)
		} else {
			assert.Regexp(t, test.expected, result)
		}
	}
}

func TestIsARMResourceID(t *testing.T) {
	tests := []struct {
		resourceID   string
		expectResult bool
	}{
		{
			resourceID:   "/subscriptions/b9d2281e/resourceGroups/test-resource/providers/Microsoft.Compute/disks/pvc-disk-dynamic-9e102c53",
			expectResult: true,
		},
		{
			resourceID:   "/Subscriptions/b9d2281e/resourceGroups/test-resource/providers/Microsoft.Compute/disks/pvc-disk-dynamic-9e102c53",
			expectResult: true,
		},
		{
			resourceID:   "resourceGroups/test-resource/providers/Microsoft.Compute/disks/pvc-disk-dynamic-9e102c53",
			expectResult: false,
		},
		{
			resourceID:   "https://test-saccount.blob.core.windows.net/container/pvc-disk-dynamic-9e102c53-593d-11e9-934e-705a0f18a318.vhd",
			expectResult: false,
		},
		{
			resourceID:   "test.com",
			expectResult: false,
		},
		{
			resourceID:   "",
			expectResult: false,
		},
	}

	for _, test := range tests {
		result := IsARMResourceID(test.resourceID)
		if result != test.expectResult {
			t.Errorf("ResourceID: %s, result: %v, expectResult: %v", test.resourceID, result, test.expectResult)
		}
	}
}

func TestIsAvailabilityZone(t *testing.T) {
	region := "eastus"
	tests := []struct {
		desc     string
		zone     string
		expected bool
	}{
		{"empty string should return false", "", false},
		{"wrong farmat should return false", "123", false},
		{"wrong location should return false", "chinanorth-1", false},
		{"correct zone should return true", "eastus-1", true},
	}

	for _, test := range tests {
		actual := IsValidAvailabilityZone(test.zone, region)
		if actual != test.expected {
			t.Errorf("test [%q] get unexpected result: %v != %v", test.desc, actual, test.expected)
		}
	}
}

func TestIsAzureStackCloud(t *testing.T) {
	tests := []struct {
		cloud                  string
		disableAzureStackCloud bool
		expectedResult         bool
	}{
		{
			cloud:                  "AzurePublicCloud",
			disableAzureStackCloud: false,
			expectedResult:         false,
		},
		{
			cloud:                  "",
			disableAzureStackCloud: true,
			expectedResult:         false,
		},
		{
			cloud:                  azureStackCloud,
			disableAzureStackCloud: false,
			expectedResult:         true,
		},
		{
			cloud:                  azureStackCloud,
			disableAzureStackCloud: true,
			expectedResult:         false,
		},
	}

	for i, test := range tests {
		result := IsAzureStackCloud(test.cloud, test.disableAzureStackCloud)
		assert.Equal(t, test.expectedResult, result, "TestCase[%d]", i)
	}
}

func TestIsValidDiskURI(t *testing.T) {
	supportedManagedDiskURI := consts.DiskURISupportedManaged

	tests := []struct {
		diskURI     string
		expectError error
	}{
		{
			diskURI:     "/subscriptions/b9d2281e/resourceGroups/test-resource/providers/Microsoft.Compute/disks/pvc-disk-dynamic-9e102c53",
			expectError: nil,
		},
		{
			diskURI:     "/Subscriptions/b9d2281e/resourceGroups/test-resource/providers/Microsoft.Compute/disks/pvc-disk-dynamic-9e102c53",
			expectError: nil,
		},
		{
			diskURI:     "resourceGroups/test-resource/providers/Microsoft.Compute/disks/pvc-disk-dynamic-9e102c53",
			expectError: fmt.Errorf("invalid DiskURI: resourceGroups/test-resource/providers/Microsoft.Compute/disks/pvc-disk-dynamic-9e102c53, correct format: %v", supportedManagedDiskURI),
		},
		{
			diskURI:     "https://test-saccount.blob.core.windows.net/container/pvc-disk-dynamic-9e102c53-593d-11e9-934e-705a0f18a318.vhd",
			expectError: fmt.Errorf("invalid DiskURI: https://test-saccount.blob.core.windows.net/container/pvc-disk-dynamic-9e102c53-593d-11e9-934e-705a0f18a318.vhd, correct format: %v", supportedManagedDiskURI),
		},
		{
			diskURI:     "test.com",
			expectError: fmt.Errorf("invalid DiskURI: test.com, correct format: %v", supportedManagedDiskURI),
		},
		{
			diskURI:     "http://test-saccount.blob.core.windows.net/container/pvc-disk-dynamic-9e102c53-593d-11e9-934e-705a0f18a318.vhd",
			expectError: fmt.Errorf("invalid DiskURI: http://test-saccount.blob.core.windows.net/container/pvc-disk-dynamic-9e102c53-593d-11e9-934e-705a0f18a318.vhd, correct format: %v", supportedManagedDiskURI),
		},
	}

	for _, test := range tests {
		err := IsValidDiskURI(test.diskURI)
		if !reflect.DeepEqual(err, test.expectError) {
			t.Errorf("DiskURI: %q, isValidDiskURI err: %q, expected1: %q", test.diskURI, err, test.expectError)
		}
	}
}

func TestIsValidVolumeCapabilities(t *testing.T) {
	tests := []struct {
		description    string
		volCaps        []*csi.VolumeCapability
		maxShares      int
		expectedResult bool
	}{
		{
			description: "[Success] Returns true for valid mount capabilities",
			volCaps: []*csi.VolumeCapability{
				{
					AccessType: &csi.VolumeCapability_Mount{
						Mount: &csi.VolumeCapability_MountVolume{},
					},
					AccessMode: &csi.VolumeCapability_AccessMode{
						Mode: csi.VolumeCapability_AccessMode_SINGLE_NODE_WRITER,
					},
				},
			},
			maxShares:      1,
			expectedResult: true,
		},
		{
			description: "[Failure] Returns false for unsupported mount access mode",
			volCaps: []*csi.VolumeCapability{
				{
					AccessType: &csi.VolumeCapability_Mount{
						Mount: &csi.VolumeCapability_MountVolume{},
					},
					AccessMode: &csi.VolumeCapability_AccessMode{
						Mode: csi.VolumeCapability_AccessMode_MULTI_NODE_MULTI_WRITER,
					},
				},
			},
			maxShares:      2,
			expectedResult: false,
		},
		{
			description: "[Failure] Returns false for invalid mount access mode",
			volCaps: []*csi.VolumeCapability{
				{
					AccessType: &csi.VolumeCapability_Mount{
						Mount: &csi.VolumeCapability_MountVolume{},
					},
					AccessMode: &csi.VolumeCapability_AccessMode{
						Mode: 10,
					},
				},
			},
			maxShares:      1,
			expectedResult: false,
		},
		{
			description: "[Success] Returns true for valid block capabilities",
			volCaps: []*csi.VolumeCapability{
				{
					AccessType: &csi.VolumeCapability_Block{
						Block: &csi.VolumeCapability_BlockVolume{},
					},
					AccessMode: &csi.VolumeCapability_AccessMode{
						Mode: csi.VolumeCapability_AccessMode_SINGLE_NODE_WRITER,
					},
				},
			},
			maxShares:      1,
			expectedResult: true,
		},
		{
			description: "[Success] Returns true for shared block access mode",
			volCaps: []*csi.VolumeCapability{
				{
					AccessType: &csi.VolumeCapability_Block{
						Block: &csi.VolumeCapability_BlockVolume{},
					},
					AccessMode: &csi.VolumeCapability_AccessMode{
						Mode: csi.VolumeCapability_AccessMode_MULTI_NODE_MULTI_WRITER,
					},
				},
			},
			maxShares:      2,
			expectedResult: true,
		},
		{
			description: "[Failure] Returns false for unsupported mount access mode",
			volCaps: []*csi.VolumeCapability{
				{
					AccessType: &csi.VolumeCapability_Block{
						Block: &csi.VolumeCapability_BlockVolume{},
					},
					AccessMode: &csi.VolumeCapability_AccessMode{
						Mode: csi.VolumeCapability_AccessMode_MULTI_NODE_MULTI_WRITER,
					},
				},
			},
			maxShares:      1,
			expectedResult: false,
		},
		{
			description: "[Failure] Returns false for invalid block access mode",
			volCaps: []*csi.VolumeCapability{
				{
					AccessType: &csi.VolumeCapability_Block{
						Block: &csi.VolumeCapability_BlockVolume{},
					},
					AccessMode: &csi.VolumeCapability_AccessMode{
						Mode: 10,
					},
				},
			},
			maxShares:      1,
			expectedResult: false,
		},
		{
			description: "[Failure] Returns false for empty volume capability",
			volCaps: []*csi.VolumeCapability{
				{
					AccessType: nil,
					AccessMode: nil,
				},
			},
			maxShares:      1,
			expectedResult: false,
		},
	}

	for _, test := range tests {
		test := test
		t.Run(test.description, func(t *testing.T) {
			result := IsValidVolumeCapabilities(test.volCaps, test.maxShares)
			assert.Equal(t, test.expectedResult, result)
		})
	}
	var caps []*csi.VolumeCapability
	stdVolCap := csi.VolumeCapability{
		AccessType: &csi.VolumeCapability_Mount{
			Mount: &csi.VolumeCapability_MountVolume{},
		},
		AccessMode: &csi.VolumeCapability_AccessMode{
			Mode: csi.VolumeCapability_AccessMode_SINGLE_NODE_WRITER,
		},
	}
	caps = append(caps, &stdVolCap)
	if !IsValidVolumeCapabilities(caps, 1) {
		t.Errorf("Unexpected error")
	}
	stdVolCap1 := csi.VolumeCapability{
		AccessMode: &csi.VolumeCapability_AccessMode{
			Mode: 10,
		},
	}
	caps = append(caps, &stdVolCap1)
	if IsValidVolumeCapabilities(caps, 1) {
		t.Errorf("Unexpected error")
	}
}

func TestNormalizeCachingMode(t *testing.T) {
	tests := []struct {
		desc                        string
		req                         v1.AzureDataDiskCachingMode
		expectedErr                 error
		expectedValue               v1.AzureDataDiskCachingMode
		expectedValueForSharedDisks v1.AzureDataDiskCachingMode
	}{
		{
			desc:                        "CachingMode not exist",
			req:                         "",
			expectedErr:                 nil,
			expectedValue:               v1.AzureDataDiskCachingReadOnly,
			expectedValueForSharedDisks: v1.AzureDataDiskCachingNone,
		},
		{
			desc:                        "Not supported CachingMode",
			req:                         "WriteOnly",
			expectedErr:                 fmt.Errorf("azureDisk - WriteOnly is not supported cachingmode. Supported values are [None ReadOnly ReadWrite]"),
			expectedValue:               "",
			expectedValueForSharedDisks: "",
		},
		{
			desc:                        "Valid CachingMode - ReadOnly",
			req:                         v1.AzureDataDiskCachingReadOnly,
			expectedErr:                 nil,
			expectedValue:               v1.AzureDataDiskCachingReadOnly,
			expectedValueForSharedDisks: v1.AzureDataDiskCachingReadOnly,
		},
		{
			desc:                        "Valid CachingMode - None",
			req:                         v1.AzureDataDiskCachingNone,
			expectedErr:                 nil,
			expectedValue:               v1.AzureDataDiskCachingNone,
			expectedValueForSharedDisks: v1.AzureDataDiskCachingNone,
		},
	}
	for _, test := range tests {
		value, err := NormalizeCachingMode(test.req, 1)
		assert.Equal(t, value, test.expectedValue)
		assert.Equal(t, err, test.expectedErr, fmt.Sprintf("error msg: %v", err))

		value, err = NormalizeCachingMode(test.req, 2)
		assert.Equal(t, value, test.expectedValueForSharedDisks)
		assert.Equal(t, err, test.expectedErr, fmt.Sprintf("error msg: %v", err))
	}
}

func TestNormalizeNetworkAccessPolicy(t *testing.T) {
	tests := []struct {
		networkAccessPolicy         string
		expectedNetworkAccessPolicy compute.NetworkAccessPolicy
		expectError                 bool
	}{
		{
			networkAccessPolicy:         "",
			expectedNetworkAccessPolicy: compute.NetworkAccessPolicyAllowAll,
			expectError:                 false,
		},
		{
			networkAccessPolicy:         "AllowAll",
			expectedNetworkAccessPolicy: compute.NetworkAccessPolicyAllowAll,
			expectError:                 false,
		},
		{
			networkAccessPolicy:         "DenyAll",
			expectedNetworkAccessPolicy: compute.NetworkAccessPolicyDenyAll,
			expectError:                 false,
		},
		{
			networkAccessPolicy:         "AllowPrivate",
			expectedNetworkAccessPolicy: compute.NetworkAccessPolicyAllowPrivate,
			expectError:                 false,
		},
		{
			networkAccessPolicy:         "allowAll",
			expectedNetworkAccessPolicy: compute.NetworkAccessPolicy(""),
			expectError:                 true,
		},
		{
			networkAccessPolicy:         "invalid",
			expectedNetworkAccessPolicy: compute.NetworkAccessPolicy(""),
			expectError:                 true,
		},
	}

	for _, test := range tests {
		result, err := NormalizeNetworkAccessPolicy(test.networkAccessPolicy)
		assert.Equal(t, result, test.expectedNetworkAccessPolicy)
		assert.Equal(t, err != nil, test.expectError, fmt.Sprintf("error msg: %v", err))
	}
}

func TestNormalizeStorageAccountType(t *testing.T) {
	var azurePublicCloud = "AZUREPUBLICCLOUD"
	tests := []struct {
		cloud                  string
		storageAccountType     string
		disableAzureStackCloud bool
		expectedAccountType    compute.DiskStorageAccountTypes
		expectError            bool
	}{
		{
			cloud:                  azurePublicCloud,
			storageAccountType:     "",
			disableAzureStackCloud: false,
			expectedAccountType:    compute.DiskStorageAccountTypesStandardSSDLRS,
			expectError:            false,
		},
		{
			cloud:                  azureStackCloud,
			storageAccountType:     "",
			disableAzureStackCloud: false,
			expectedAccountType:    compute.DiskStorageAccountTypesStandardLRS,
			expectError:            false,
		},
		{
			cloud:                  azurePublicCloud,
			storageAccountType:     "NOT_EXISTING",
			disableAzureStackCloud: false,
			expectedAccountType:    "",
			expectError:            true,
		},
		{
			cloud:                  azurePublicCloud,
			storageAccountType:     "Standard_LRS",
			disableAzureStackCloud: false,
			expectedAccountType:    compute.DiskStorageAccountTypesStandardLRS,
			expectError:            false,
		},
		{
			cloud:                  azurePublicCloud,
			storageAccountType:     "Premium_LRS",
			disableAzureStackCloud: false,
			expectedAccountType:    compute.DiskStorageAccountTypesPremiumLRS,
			expectError:            false,
		},
		{
			cloud:                  azurePublicCloud,
			storageAccountType:     "StandardSSD_LRS",
			disableAzureStackCloud: false,
			expectedAccountType:    compute.DiskStorageAccountTypesStandardSSDLRS,
			expectError:            false,
		},
		{
			cloud:                  azurePublicCloud,
			storageAccountType:     "UltraSSD_LRS",
			disableAzureStackCloud: false,
			expectedAccountType:    compute.DiskStorageAccountTypesUltraSSDLRS,
			expectError:            false,
		},
		{
			cloud:                  azureStackCloud,
			storageAccountType:     "UltraSSD_LRS",
			disableAzureStackCloud: false,
			expectedAccountType:    "",
			expectError:            true,
		},
		{
			cloud:                  azureStackCloud,
			storageAccountType:     "UltraSSD_LRS",
			disableAzureStackCloud: true,
			expectedAccountType:    compute.DiskStorageAccountTypesUltraSSDLRS,
			expectError:            false,
		},
	}

	for _, test := range tests {
		result, err := NormalizeStorageAccountType(test.storageAccountType, test.cloud, test.disableAzureStackCloud)
		assert.Equal(t, result, test.expectedAccountType)
		assert.Equal(t, err != nil, test.expectError, fmt.Sprintf("error msg: %v", err))
	}
}

func TestParseDiskParameters(t *testing.T) {
	testCases := []struct {
		name           string
		inputParams    map[string]string
		expectedOutput ManagedDiskParameters
		expectedError  error
	}{
		{
			name:        "nil disk parameters",
			inputParams: nil,
			expectedOutput: ManagedDiskParameters{
				Incremental:    true,
				Tags:           make(map[string]string),
				VolumeContext:  make(map[string]string),
				DeviceSettings: make(map[string]string),
			},
			expectedError: nil,
		},
		{
			name:        "invalid field in parameters",
			inputParams: map[string]string{"invalidField": "someValue"},
			expectedOutput: ManagedDiskParameters{
				Incremental:    true,
				Tags:           make(map[string]string),
				VolumeContext:  map[string]string{"invalidField": "someValue"},
				DeviceSettings: make(map[string]string),
			},
			expectedError: fmt.Errorf("invalid parameter %s in storage class", "invalidField"),
		},
		{
			name:        "invalid value in parameters",
			inputParams: map[string]string{consts.LogicalSectorSizeField: "invalidValue"},
			expectedOutput: ManagedDiskParameters{
				Incremental:    true,
				Tags:           make(map[string]string),
				VolumeContext:  map[string]string{consts.LogicalSectorSizeField: "invalidValue"},
				DeviceSettings: make(map[string]string),
			},
			expectedError: fmt.Errorf("parse invalidValue failed with error: strconv.Atoi: parsing \"invalidValue\": invalid syntax"),
		},
		{
			name: "valid parameters input",
			inputParams: map[string]string{
				consts.SkuNameField:             "skuName",
				consts.LocationField:            "location",
				consts.CachingModeField:         "cachingMode",
				consts.ResourceGroupField:       "resourceGroup",
				consts.DiskIOPSReadWriteField:   "diskIOPSReadWrite",
				consts.DiskMBPSReadWriteField:   "diskMBPSReadWrite",
				consts.LogicalSectorSizeField:   "1",
				consts.DiskNameField:            "diskName",
				consts.DiskEncryptionSetID:      "diskEncyptionSetID",
				consts.TagsField:                "key0=value0, key1=value1",
				consts.WriteAcceleratorEnabled:  "writeAcceleratorEnabled",
				consts.PvcNameKey:               "pvcName",
				consts.PvcNamespaceKey:          "pvcNamespace",
				consts.PvNameKey:                "pvName",
				consts.FsTypeField:              "fsType",
				consts.KindField:                "ignored",
				consts.MaxSharesField:           "1",
				consts.PerfProfileField:         "None",
				consts.NetworkAccessPolicyField: "networkAccessPolicy",
				consts.DiskAccessIDField:        "diskAccessID",
				consts.EnableBurstingField:      "true",
				consts.UserAgentField:           "userAgent",
				consts.EnableAsyncAttachField:   "enableAsyncAttach",
				consts.IncrementalField:         "false",
				consts.ZonedField:               "ignored",
			},
			expectedOutput: ManagedDiskParameters{
				AccountType:         "skuName",
				Location:            "location",
				CachingMode:         v1.AzureDataDiskCachingMode("cachingMode"),
				ResourceGroup:       "resourceGroup",
				DiskIOPSReadWrite:   "diskIOPSReadWrite",
				DiskMBPSReadWrite:   "diskMBPSReadWrite",
				DiskName:            "diskName",
				DiskEncryptionSetID: "diskEncyptionSetID",
				Incremental:         false,
				Tags: map[string]string{
					consts.PvcNameTag:      "pvcName",
					consts.PvcNamespaceTag: "pvcNamespace",
					consts.PvNameTag:       "pvName",
					"key0":                 "value0",
					"key1":                 "value1",
				},
				WriteAcceleratorEnabled: "writeAcceleratorEnabled",
				FsType:                  "fstype",
				PerfProfile:             "None",
				NetworkAccessPolicy:     "networkAccessPolicy",
				DiskAccessID:            "diskAccessID",
				EnableBursting:          to.BoolPtr(true),
				UserAgent:               "userAgent",
				VolumeContext: map[string]string{
					consts.SkuNameField:             "skuName",
					consts.LocationField:            "location",
					consts.CachingModeField:         "cachingMode",
					consts.ResourceGroupField:       "resourceGroup",
					consts.DiskIOPSReadWriteField:   "diskIOPSReadWrite",
					consts.DiskMBPSReadWriteField:   "diskMBPSReadWrite",
					consts.LogicalSectorSizeField:   "1",
					consts.DiskNameField:            "diskName",
					consts.DiskEncryptionSetID:      "diskEncyptionSetID",
					consts.TagsField:                "key0=value0, key1=value1",
					consts.WriteAcceleratorEnabled:  "writeAcceleratorEnabled",
					consts.PvcNameKey:               "pvcName",
					consts.PvcNamespaceKey:          "pvcNamespace",
					consts.PvNameKey:                "pvName",
					consts.FsTypeField:              "fsType",
					consts.KindField:                string(v1.AzureManagedDisk),
					consts.MaxSharesField:           "1",
					consts.PerfProfileField:         "None",
					consts.NetworkAccessPolicyField: "networkAccessPolicy",
					consts.DiskAccessIDField:        "diskAccessID",
					consts.EnableBurstingField:      "true",
					consts.UserAgentField:           "userAgent",
					consts.EnableAsyncAttachField:   "enableAsyncAttach",
					consts.IncrementalField:         "false",
					consts.ZonedField:               "ignored",
				},
				DeviceSettings:    make(map[string]string),
				MaxShares:         1,
				LogicalSectorSize: 1,
			},
			expectedError: nil,
		},
	}
	for _, test := range testCases {
		test := test
		t.Run(test.name, func(t *testing.T) {
			result, err := ParseDiskParameters(test.inputParams)
			require.Equal(t, test.expectedError, err)
			assert.Equal(t, test.expectedOutput, result)
		})
	}
}

func TestPickAvailabilityZone(t *testing.T) {
	testCases := []struct {
		name     string
		testFunc func(t *testing.T)
	}{
		{
			name: "requirement missing ",
			testFunc: func(t *testing.T) {
				expectedresponse := ""
				region := "test"
				actualresponse := PickAvailabilityZone(nil, region, "N/A")
				if !reflect.DeepEqual(expectedresponse, actualresponse) {
					t.Errorf("actualresponse: (%v), expectedresponse: (%v)", actualresponse, expectedresponse)
				}
			},
		},
		{
			name: "valid get preferred",
			testFunc: func(t *testing.T) {
				expectedresponse := "test-01"
				region := "test"
				mp := make(map[string]string)
				mp["N/A"] = "test-01"
				topology := &csi.Topology{
					Segments: mp,
				}
				topologies := []*csi.Topology{}
				topologies = append(topologies, topology)
				req := &csi.TopologyRequirement{
					Preferred: topologies,
				}
				actualresponse := PickAvailabilityZone(req, region, "N/A")
				if !reflect.DeepEqual(expectedresponse, actualresponse) {
					t.Errorf("actualresponse: (%v), expectedresponse: (%v)", actualresponse, expectedresponse)
				}
			},
		},
		{
			name: "valid get requisite",
			testFunc: func(t *testing.T) {
				expectedresponse := "test-01"
				region := "test"
				mp := make(map[string]string)
				mp["N/A"] = "test-01"
				topology := &csi.Topology{
					Segments: mp,
				}
				topologies := []*csi.Topology{}
				topologies = append(topologies, topology)
				req := &csi.TopologyRequirement{
					Requisite: topologies,
				}
				actualresponse := PickAvailabilityZone(req, region, "N/A")
				if !reflect.DeepEqual(expectedresponse, actualresponse) {
					t.Errorf("actualresponse: (%v), expectedresponse: (%v)", actualresponse, expectedresponse)
				}
			},
		},
		{
			name: "valid get preferred - WellKnownTopologyKey",
			testFunc: func(t *testing.T) {
				expectedresponse := "test-02"
				region := "test"
				mp := make(map[string]string)
				mp["N/A"] = "test-01"
				mp[consts.WellKnownTopologyKey] = "test-02"
				topology := &csi.Topology{
					Segments: mp,
				}
				topologies := []*csi.Topology{}
				topologies = append(topologies, topology)
				req := &csi.TopologyRequirement{
					Preferred: topologies,
				}
				actualresponse := PickAvailabilityZone(req, region, "N/A")
				if !reflect.DeepEqual(expectedresponse, actualresponse) {
					t.Errorf("actualresponse: (%v), expectedresponse: (%v)", actualresponse, expectedresponse)
				}
			},
		},
		{
			name: "valid get requisite - WellKnownTopologyKey",
			testFunc: func(t *testing.T) {
				expectedresponse := "test-02"
				region := "test"
				mp := make(map[string]string)
				mp["N/A"] = "test-01"
				mp[consts.WellKnownTopologyKey] = "test-02"
				topology := &csi.Topology{
					Segments: mp,
				}
				topologies := []*csi.Topology{}
				topologies = append(topologies, topology)
				req := &csi.TopologyRequirement{
					Requisite: topologies,
				}
				actualresponse := PickAvailabilityZone(req, region, "N/A")
				if !reflect.DeepEqual(expectedresponse, actualresponse) {
					t.Errorf("actualresponse: (%v), expectedresponse: (%v)", actualresponse, expectedresponse)
				}
			},
		},
		{
			name: "empty request ",
			testFunc: func(t *testing.T) {
				req := &csi.TopologyRequirement{}
				expectedresponse := ""
				region := "test"
				actualresponse := PickAvailabilityZone(req, region, "N/A")
				if !reflect.DeepEqual(expectedresponse, actualresponse) {
					t.Errorf("actualresponse: (%v), expectedresponse: (%v)", actualresponse, expectedresponse)
				}
			},
		},
	}
	for _, tc := range testCases {
		t.Run(tc.name, tc.testFunc)
	}
}

func createTestFile(path string) error {
	f, err := os.Create(path)
	if err != nil {
		return err
	}
	defer f.Close()

	return nil
}

func skipIfTestingOnWindows(t *testing.T) {
	if runtime.GOOS == "windows" {
		t.Skip("Skipping tests on Windows")
	}
}

func TestInsertDiskProperties(t *testing.T) {
	tests := []struct {
		desc        string
		disk        *compute.Disk
		inputMap    map[string]string
		expectedMap map[string]string
	}{
		{
			desc: "nil pointer",
		},
		{
			desc:        "empty",
			disk:        &compute.Disk{},
			inputMap:    map[string]string{},
			expectedMap: map[string]string{},
		},
		{
			desc: "skuName",
			disk: &compute.Disk{
				Sku: &compute.DiskSku{Name: compute.DiskStorageAccountTypesPremiumLRS},
			},
			inputMap:    map[string]string{},
			expectedMap: map[string]string{"skuname": string(compute.DiskStorageAccountTypesPremiumLRS)},
		},
		{
			desc: "DiskProperties",
			disk: &compute.Disk{
				Sku: &compute.DiskSku{Name: compute.DiskStorageAccountTypesStandardSSDLRS},
				DiskProperties: &compute.DiskProperties{
					NetworkAccessPolicy: compute.NetworkAccessPolicyAllowPrivate,
					DiskIOPSReadWrite:   to.Int64Ptr(6400),
					DiskMBpsReadWrite:   to.Int64Ptr(100),
					CreationData: &compute.CreationData{
						LogicalSectorSize: to.Int32Ptr(512),
					},
					Encryption: &compute.Encryption{DiskEncryptionSetID: to.StringPtr("/subs/DiskEncryptionSetID")},
					MaxShares:  to.Int32Ptr(3),
				},
			},
			inputMap: map[string]string{},
			expectedMap: map[string]string{
				consts.SkuNameField:             string(compute.DiskStorageAccountTypesStandardSSDLRS),
				consts.NetworkAccessPolicyField: string(compute.NetworkAccessPolicyAllowPrivate),
				consts.DiskIOPSReadWriteField:   "6400",
				consts.DiskMBPSReadWriteField:   "100",
				consts.LogicalSectorSizeField:   "512",
				consts.DesIDField:               "/subs/DiskEncryptionSetID",
				consts.MaxSharesField:           "3",
			},
		},
	}

	for _, test := range tests {
		InsertDiskProperties(test.disk, test.inputMap)
		for k, v := range test.inputMap {
			if test.expectedMap[k] != v {
				t.Errorf("test [%q] get unexpected result: (%v, %v) != (%v, %v)", test.desc, k, v, k, test.expectedMap[k])
			}
		}
	}
}

func TestSleepIfThrottled(t *testing.T) {
	const sleepDuration = 1 * time.Second

	tests := []struct {
		description           string
		err                   error
		expectedSleepDuration time.Duration
	}{
		{
			description: "No sleep",
			err:         errors.New("do not sleep"),
		},
		{
			description:           "Too many requests, sleep 100ms",
			err:                   errors.New(consts.TooManyRequests),
			expectedSleepDuration: sleepDuration,
		},
		{
			description:           "Client throttled, sleep 100ms",
			err:                   errors.New(consts.ClientThrottled),
			expectedSleepDuration: sleepDuration,
		},
	}

	for _, test := range tests {
		test := test
		t.Run(test.description, func(t *testing.T) {
			start := time.Now()
			SleepIfThrottled(test.err, int(sleepDuration.Seconds()))
			actualSleepDuration := time.Since(start)
			if test.expectedSleepDuration == 0 {
				assert.Less(t, actualSleepDuration, sleepDuration)
			} else {
				assert.GreaterOrEqual(t, actualSleepDuration, test.expectedSleepDuration)
			}
		})
	}
}

func TestIsAsyncAttachEnabled(t *testing.T) {
	tests := []struct {
		name          string
		defaultValue  bool
		volumeContext map[string]string
		expected      bool
	}{
		{
			name:         "nil volumeContext",
			defaultValue: false,
			expected:     false,
		},
		{
			name:          "empty volumeContext",
			defaultValue:  true,
			volumeContext: map[string]string{},
			expected:      true,
		},
		{
			name:          "false value in volumeContext",
			defaultValue:  true,
			volumeContext: map[string]string{"enableAsyncAttach": "false"},
			expected:      false,
		},
		{
			name:          "trie value in volumeContext",
			defaultValue:  false,
			volumeContext: map[string]string{"enableasyncattach": "true"},
			expected:      true,
		},
	}
	for _, test := range tests {
		result := IsAsyncAttachEnabled(test.defaultValue, test.volumeContext)
		if result != test.expected {
			t.Errorf("test(%s): result(%v) != expected result(%v)", test.name, result, test.expected)
		}
	}
}<|MERGE_RESOLUTION|>--- conflicted
+++ resolved
@@ -264,49 +264,10 @@
 }
 
 func TestGetCloudProvider(t *testing.T) {
-<<<<<<< HEAD
-	fakeCredFile, err := testutil.GetWorkDirPath("fake-cred-file.json")
-	if err != nil {
-		t.Errorf("GetWorkDirPath failed with %v", err)
-	}
-	fakeKubeConfig, err := testutil.GetWorkDirPath("fake-kube-config")
-	if err != nil {
-		t.Errorf("GetWorkDirPath failed with %v", err)
-	}
-	emptyKubeConfig, err := testutil.GetWorkDirPath("empty-kube-config")
-	if err != nil {
-		t.Errorf("GetWorkDirPath failed with %v", err)
-	}
-
-	fakeContent := `apiVersion: v1
-clusters:
-- cluster:
-    server: https://localhost:8080
-  name: foo-cluster
-contexts:
-- context:
-    cluster: foo-cluster
-    user: foo-user
-    namespace: bar
-  name: foo-context
-current-context: foo-context
-kind: Config
-users:
-- name: foo-user
-  user:
-    exec:
-      apiVersion: client.authentication.k8s.io/v1beta1
-      args:
-      - arg-1
-      - arg-2
-      command: foo-command
-`
-=======
 	// skip for now as this is very flaky on Windows
 	skipIfTestingOnWindows(t)
 	fakeCredFile := "fake-cred-file.json"
 	emptyKubeConfig := "empty-kube-config"
->>>>>>> 7217cce6
 
 	err := createTestFile(emptyKubeConfig)
 	if err != nil {
