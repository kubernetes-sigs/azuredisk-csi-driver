/*
Copyright 2021 The Kubernetes Authors.

Licensed under the Apache License, Version 2.0 (the "License");
you may not use this file except in compliance with the License.
You may obtain a copy of the License at

    http://www.apache.org/licenses/LICENSE-2.0

Unless required by applicable law or agreed to in writing, software
distributed under the License is distributed on an "AS IS" BASIS,
WITHOUT WARRANTIES OR CONDITIONS OF ANY KIND, either express or implied.
See the License for the specific language governing permissions and
limitations under the License.
*/

package azureutils

import (
<<<<<<< HEAD
	"context"
=======
	"errors"
>>>>>>> 8bee39b3
	"fmt"
	"os"
	"path/filepath"
	"reflect"
	"strconv"
	"strings"
	"time"
	"unicode"

	"github.com/Azure/azure-sdk-for-go/services/compute/mgmt/2021-07-01/compute"
	"github.com/Azure/go-autorest/autorest/to"
	"github.com/container-storage-interface/spec/lib/go/csi"
	"github.com/pborman/uuid"
	"google.golang.org/grpc/codes"
	"google.golang.org/grpc/status"
	v1 "k8s.io/api/core/v1"
	storagev1 "k8s.io/api/storage/v1"
	"k8s.io/apimachinery/pkg/api/errors"
	metav1 "k8s.io/apimachinery/pkg/apis/meta/v1"
	"k8s.io/apimachinery/pkg/labels"
	"k8s.io/apimachinery/pkg/selection"
	"k8s.io/apimachinery/pkg/types"
	"k8s.io/apimachinery/pkg/util/net"
	"k8s.io/apimachinery/pkg/util/wait"
	clientset "k8s.io/client-go/kubernetes"
	"k8s.io/client-go/rest"
	"k8s.io/client-go/tools/clientcmd"
	"k8s.io/client-go/util/retry"
	"k8s.io/klog/v2"
	kubeutil "k8s.io/kubernetes/pkg/volume/util"
	"k8s.io/mount-utils"
	diskv1alpha2 "sigs.k8s.io/azuredisk-csi-driver/pkg/apis/azuredisk/v1alpha2"
	azDiskClientSet "sigs.k8s.io/azuredisk-csi-driver/pkg/apis/client/clientset/versioned"
	azurediskInformers "sigs.k8s.io/azuredisk-csi-driver/pkg/apis/client/informers/externalversions"
	"sigs.k8s.io/azuredisk-csi-driver/pkg/azureconstants"
	consts "sigs.k8s.io/azuredisk-csi-driver/pkg/azureconstants"
	"sigs.k8s.io/azuredisk-csi-driver/pkg/optimization"
	"sigs.k8s.io/azuredisk-csi-driver/pkg/util"
	"sigs.k8s.io/cloud-provider-azure/pkg/azureclients"
	azure "sigs.k8s.io/cloud-provider-azure/pkg/provider"
	"sigs.k8s.io/controller-runtime/pkg/client"
)

const (
<<<<<<< HEAD
	azureStackCloud                               = "AZURESTACKCLOUD"
	azurePublicCloudDefaultStorageAccountType     = compute.DiskStorageAccountTypesStandardSSDLRS
	azureStackCloudDefaultStorageAccountType      = compute.DiskStorageAccountTypesStandardLRS
	defaultAzureDataDiskCachingMode               = v1.AzureDataDiskCachingReadOnly
	defaultAzureDataDiskCachingModeForSharedDisks = v1.AzureDataDiskCachingNone

=======
	azurePublicCloud                          = "AZUREPUBLICCLOUD"
	azureStackCloud                           = "AZURESTACKCLOUD"
	azurePublicCloudDefaultStorageAccountType = compute.DiskStorageAccountTypesStandardSSDLRS
	azureStackCloudDefaultStorageAccountType  = compute.DiskStorageAccountTypesStandardLRS
	defaultAzureDataDiskCachingMode           = v1.AzureDataDiskCachingReadOnly
>>>>>>> 8bee39b3
	// default IOPS Caps & Throughput Cap (MBps) per https://docs.microsoft.com/en-us/azure/virtual-machines/linux/disks-ultra-ssd
	// see https://docs.microsoft.com/en-us/rest/api/compute/disks/createorupdate#uri-parameters
	diskNameMinLength = 1
	// Reseting max length to 63 since the disk name is used in the label "volume-name"
	// of the kubernetes object and a label cannot have length greater than 63.
	// https://kubernetes.io/docs/concepts/overview/working-with-objects/labels/
	diskNameMaxLengthForLabel = 63
	diskNameMaxLength         = 80
	// maxLength = 63 - (4 for ".vhd") = 59
	diskNameGenerateMaxLengthForLabel = 59
	// maxLength = 80 - (4 for ".vhd") = 76
	diskNameGenerateMaxLength = 76
)

type ClientOperationMode int

type ManagedDiskParameters struct {
	AccountType             string
	CachingMode             v1.AzureDataDiskCachingMode
	DeviceSettings          map[string]string
	DiskAccessID            string
	DiskEncryptionSetID     string
	DiskIOPSReadWrite       string
	DiskMBPSReadWrite       string
	DiskName                string
	EnableAsyncAttach       *bool
	EnableBursting          *bool
	FsType                  string
	Incremental             bool
	Location                string
	LogicalSectorSize       int
	MaxShares               int
	NetworkAccessPolicy     string
	PerfProfile             string
	ResourceGroup           string
	Tags                    map[string]string
	UserAgent               string
	VolumeContext           map[string]string
	WriteAcceleratorEnabled string
	Zoned                   string
}

const (
	Cached ClientOperationMode = iota
	Uncached
)

<<<<<<< HEAD
func CreateLabelRequirements(label string, operator selection.Operator, values ...string) (*labels.Requirement, error) {
	req, err := labels.NewRequirement(label, operator, values)
	if err != nil {
		return nil, err
	}
	if req == nil {
		return nil, status.Error(codes.Internal, fmt.Sprintf("Unable to create Requirement to for label key : (%s) and label value: (%s)", label, values))
	}
	return req, nil
}

func IsAzureStackCloud(cloud string, disableAzureStackCloud bool) bool {
	return !disableAzureStackCloud && strings.EqualFold(cloud, azureStackCloud)
}

// gets the AzVolume cluster client
func GetAzDiskClient(config *rest.Config) (
	*azDiskClientSet.Clientset,
	error) {
	azDiskClient, err := azDiskClientSet.NewForConfig(config)
	if err != nil {
		return nil, err
	}

	return azDiskClient, nil
}

// GetDiskLUN : deviceInfo could be a LUN number or a device path, e.g. /dev/disk/azure/scsi1/lun2
func GetDiskLUN(deviceInfo string) (int32, error) {
	var diskLUN string
	if len(deviceInfo) <= 2 {
		diskLUN = deviceInfo
	} else {
		// extract the LUN num from a device path
		matches := consts.LunPathRE.FindStringSubmatch(deviceInfo)
		if len(matches) == 2 {
			diskLUN = matches[1]
		} else {
			return -1, fmt.Errorf("cannot parse deviceInfo: %s", deviceInfo)
		}
	}

	lun, err := strconv.Atoi(diskLUN)
	if err != nil {
		return -1, err
	}
	return int32(lun), nil
}
=======
type ManagedDiskParameters struct {
	AccountType             string
	CachingMode             v1.AzureDataDiskCachingMode
	DiskAccessID            string
	DiskEncryptionSetID     string
	DiskIOPSReadWrite       string
	DiskMBPSReadWrite       string
	DiskName                string
	EnableAsyncAttach       *bool
	EnableBursting          *bool
	FsType                  string
	Incremental             bool
	Location                string
	LogicalSectorSize       int
	MaxShares               int
	NetworkAccessPolicy     string
	PerfProfile             string
	ResourceGroup           string
	Tags                    map[string]string
	UserAgent               string
	VolumeContext           map[string]string
	WriteAcceleratorEnabled string
	Zoned                   string
}

func GetCachingMode(attributes map[string]string) (compute.CachingTypes, error) {
	var (
		cachingMode v1.AzureDataDiskCachingMode
		err         error
	)
>>>>>>> 8bee39b3

func GetFStype(attributes map[string]string) string {
	for k, v := range attributes {
		switch strings.ToLower(k) {
		case consts.FsTypeField:
			return strings.ToLower(v)
		}
	}
	return ""
}

func GetNodeMaxDiskCount(labels map[string]string) (int, error) {
	if labels == nil {
		return 0, fmt.Errorf("labels for the node are not provided")
	}
	instanceType, ok := labels[v1.LabelInstanceTypeStable]
	if !ok {
		return 0, fmt.Errorf("node instance type is not found")
	}
	vmsize := strings.ToUpper(instanceType)
	maxDataDiskCount, exists := MaxDataDiskCountMap[vmsize]
	if !exists {
		return 0, fmt.Errorf("disk count for the node instance type %s is not found", vmsize)
	}
	return int(maxDataDiskCount), nil
}

func GetMaxShares(attributes map[string]string) (int, error) {
	for k, v := range attributes {
		switch strings.ToLower(k) {
		case consts.MaxSharesField:
			return ParseMaxShares(v)
		}
	}
	return 1, nil // disk is not shared
}

func NormalizeStorageAccountType(storageAccountType, cloud string, disableAzureStackCloud bool) (compute.DiskStorageAccountTypes, error) {
	if storageAccountType == "" {
		if IsAzureStackCloud(cloud, disableAzureStackCloud) {
			return azureStackCloudDefaultStorageAccountType, nil
		}
		return azurePublicCloudDefaultStorageAccountType, nil
	}

	sku := compute.DiskStorageAccountTypes(storageAccountType)
	supportedSkuNames := compute.PossibleDiskStorageAccountTypesValues()
	if IsAzureStackCloud(cloud, disableAzureStackCloud) {
		supportedSkuNames = []compute.DiskStorageAccountTypes{compute.DiskStorageAccountTypesStandardLRS, compute.DiskStorageAccountTypesPremiumLRS}
	}
	for _, s := range supportedSkuNames {
		if sku == s {
			return sku, nil
		}
	}

	return "", fmt.Errorf("azureDisk - %s is not supported sku/storageaccounttype. Supported values are %s", storageAccountType, supportedSkuNames)
}

func NormalizeCachingMode(cachingMode v1.AzureDataDiskCachingMode, maxShares int) (v1.AzureDataDiskCachingMode, error) {
	if cachingMode == "" {
		if maxShares > 1 {
			return defaultAzureDataDiskCachingModeForSharedDisks, nil
		}
		return defaultAzureDataDiskCachingMode, nil
	}

	if !consts.SupportedCachingModes.Has(string(cachingMode)) {
		return "", fmt.Errorf("azureDisk - %s is not supported cachingmode. Supported values are %s", cachingMode, consts.SupportedCachingModes.List())
	}

	return cachingMode, nil
}

func NormalizeNetworkAccessPolicy(networkAccessPolicy string) (compute.NetworkAccessPolicy, error) {
	if networkAccessPolicy == "" {
		return compute.NetworkAccessPolicyAllowAll, nil
	}
	policy := compute.NetworkAccessPolicy(networkAccessPolicy)
	for _, s := range compute.PossibleNetworkAccessPolicyValues() {
		if policy == s {
			return policy, nil
		}
	}
	return "", fmt.Errorf("azureDisk - %s is not supported NetworkAccessPolicy. Supported values are %s", networkAccessPolicy, compute.PossibleNetworkAccessPolicyValues())
}

func ParseDiskParameters(parameters map[string]string) (ManagedDiskParameters, error) {
	var err error
	if parameters == nil {
		parameters = make(map[string]string)
	}

	diskParams := ManagedDiskParameters{
		DeviceSettings: make(map[string]string),
		Incremental:    true, //true by default
		Tags:           make(map[string]string),
		VolumeContext:  parameters,
	}
	for k, v := range parameters {
		switch strings.ToLower(k) {
		case consts.SkuNameField:
			diskParams.AccountType = v
		case consts.LocationField:
			diskParams.Location = v
		case consts.StorageAccountTypeField:
			diskParams.AccountType = v
		case consts.CachingModeField:
			diskParams.CachingMode = v1.AzureDataDiskCachingMode(v)
		case consts.ResourceGroupField:
			diskParams.ResourceGroup = v
		case consts.DiskIOPSReadWriteField:
			diskParams.DiskIOPSReadWrite = v
		case consts.DiskMBPSReadWriteField:
			diskParams.DiskMBPSReadWrite = v
		case consts.LogicalSectorSizeField:
			diskParams.LogicalSectorSize, err = strconv.Atoi(v)
			if err != nil {
				return diskParams, fmt.Errorf("parse %s failed with error: %v", v, err)
			}
		case consts.DiskNameField:
			diskParams.DiskName = v
		case consts.DesIDField:
			diskParams.DiskEncryptionSetID = v
		case consts.TagsField:
			customTagsMap, err := util.ConvertTagsToMap(v)
			if err != nil {
				return diskParams, err
			}
			for k, v := range customTagsMap {
				diskParams.Tags[k] = v
			}
		case azure.WriteAcceleratorEnabled:
			diskParams.WriteAcceleratorEnabled = v
		case consts.MaxSharesField:
			diskParams.MaxShares, err = ParseMaxShares(v)
			if err != nil {
				return diskParams, err
			}
		case consts.MaxMountReplicaCountField:
			continue
		case consts.PvcNameKey:
			diskParams.Tags[consts.PvcNameTag] = v
		case consts.PvcNamespaceKey:
			diskParams.Tags[consts.PvcNamespaceTag] = v
		case consts.PvNameKey:
			diskParams.Tags[consts.PvNameTag] = v
		case consts.PerfProfileField:
			if !optimization.IsValidPerfProfile(v) {
				return diskParams, fmt.Errorf("perf profile %s is not supported, supported tuning modes are none and basic", v)
			}
			diskParams.PerfProfile = v
		case consts.NetworkAccessPolicyField:
			diskParams.NetworkAccessPolicy = v
		case consts.DiskAccessIDField:
			diskParams.DiskAccessID = v
		case consts.EnableBurstingField:
			if strings.EqualFold(v, consts.TrueValue) {
				diskParams.EnableBursting = to.BoolPtr(true)
			}
		case consts.UserAgentField:
			diskParams.UserAgent = v
		// The following parameters are not used by the cloud provisioner, but must be present in the VolumeContext
		// returned to the caller so that it is included in the parameters passed to Node{Publish|Stage}Volume.
		case consts.EnableAsyncAttachField:
			diskParams.VolumeContext[consts.EnableAsyncAttachField] = v
		case consts.IncrementalField:
			if v == "false" {
				diskParams.Incremental = false
			}
		case consts.ZonedField:
			// no op, only for backward compatibility with in-tree driver
		case consts.FsTypeField:
			diskParams.FsType = strings.ToLower(v)
		case consts.KindField:
			// fix csi migration issue: https://github.com/kubernetes/kubernetes/issues/103433
			diskParams.VolumeContext[consts.KindField] = string(v1.AzureManagedDisk)
		default:
			// accept all device settings params
			// device settings need to start with azureconstants.DeviceSettingsKeyPrefix
			if deviceSettings, err := optimization.GetDeviceSettingFromAttribute(k); err == nil {
				diskParams.DeviceSettings[filepath.Join(azureconstants.DummyBlockDevicePathLinux, deviceSettings)] = v
			} else {
				return diskParams, fmt.Errorf("invalid parameter %s in storage class", k)
			}
		}
	}
	return diskParams, nil
}

func ParseMaxShares(maxSharesValue string) (int, error) {
	maxShares, err := strconv.Atoi(maxSharesValue)
	if err != nil {
		return 0, fmt.Errorf("parse %s failed with error: %v", maxSharesValue, err)
	}
	if maxShares < 1 {
		return 0, fmt.Errorf("parse %s returned with invalid value: %d", maxSharesValue, maxShares)
	}
	return maxShares, nil
}

// Disk name must begin with a letter or number, end with a letter, number or underscore,
// and may contain only letters, numbers, underscores, periods, or hyphens.
// See https://docs.microsoft.com/en-us/rest/api/compute/disks/createorupdate#uri-parameters
//
//
// Snapshot name must begin with a letter or number, end with a letter, number or underscore,
// and may contain only letters, numbers, underscores, periods, or hyphens.
// See https://docs.microsoft.com/en-us/rest/api/compute/snapshots/createorupdate#uri-parameters
//
// Since the naming rule of disk is same with snapshot's, here we use the same function to handle disks and snapshots.
func CreateValidDiskName(volumeName string, usedForLabel bool) string {
	var maxDiskNameLength, maxGeneratedDiskNameLength int
	diskName := volumeName
	if usedForLabel {
		maxDiskNameLength = diskNameMaxLengthForLabel
		maxGeneratedDiskNameLength = diskNameGenerateMaxLengthForLabel
	} else {
		maxDiskNameLength = diskNameMaxLength
		maxGeneratedDiskNameLength = diskNameGenerateMaxLength
	}
	if len(diskName) > maxDiskNameLength {
		diskName = diskName[0:maxDiskNameLength]
		klog.Warningf("since the maximum volume name length is %d, so it is truncated as (%q)", diskNameMaxLength, diskName)
	}
	if !checkDiskName(diskName) || len(diskName) < diskNameMinLength {
		// todo: get cluster name
		diskName = kubeutil.GenerateVolumeName("pvc-disk", uuid.NewUUID().String(), maxGeneratedDiskNameLength)
		klog.Warningf("the requested volume name (%q) is invalid, so it is regenerated as (%q)", volumeName, diskName)
	}

	return diskName
}

// GetCloudProviderFromClient get Azure Cloud Provider
func GetCloudProviderFromClient(kubeClient *clientset.Clientset, secretName string, secretNamespace string, userAgent string) (*azure.Cloud, error) {
	var config *azure.Config
	var fromSecret bool

	// Try to get the configuration from a K8s secret first...
	if kubeClient != nil {
		az := &azure.Cloud{
			InitSecretConfig: azure.InitSecretConfig{
				SecretName:      secretName,
				SecretNamespace: secretNamespace,
				CloudConfigKey:  "cloud-config",
			},
		}

		az.KubeClient = kubeClient

		var err error

		config, err = az.GetConfigFromSecret()
		if err == nil {
			fromSecret = true
		} else {
			if !errors.IsNotFound(err) {
				klog.Warningf("failed to create cloud config from secret %s/%s: %v", az.SecretNamespace, az.SecretName, err)
			}
		}
	}

	// ... and fallback to reading configuration file on disk.
	if config == nil {
		credFile, ok := os.LookupEnv(consts.DefaultAzureCredentialFileEnv)
		if ok && strings.TrimSpace(credFile) != "" {
			klog.V(2).Infof("%s env var set as %v", consts.DefaultAzureCredentialFileEnv, credFile)
		} else {
			if util.IsWindowsOS() {
				credFile = consts.DefaultCredFilePathWindows
			} else {
				credFile = consts.DefaultCredFilePathLinux
			}
			klog.V(2).Infof("use default %s env var: %v", consts.DefaultAzureCredentialFileEnv, credFile)
		}

		credFileConfig, err := os.Open(credFile)
		if err != nil {
			err = fmt.Errorf("failed to load cloud config from file %q: %v", credFile, err)
			klog.Errorf(err.Error())
			return nil, err
		}
		defer credFileConfig.Close()

		config, err = azure.ParseConfig(credFileConfig)
		if err != nil {
			err = fmt.Errorf("failed to parse cloud config file %q: %v", credFile, err)
			klog.Errorf(err.Error())
			return nil, err
		}
	}

	// Override configuration values
	config.DiskRateLimit = &azureclients.RateLimitConfig{
		CloudProviderRateLimit: false,
	}
	config.SnapshotRateLimit = &azureclients.RateLimitConfig{
		CloudProviderRateLimit: false,
	}
	config.UserAgent = userAgent

	// Create a new cloud provider
	az, err := azure.NewCloudWithoutFeatureGatesFromConfig(config, fromSecret, false)
	if err != nil {
		err = fmt.Errorf("failed to create cloud: %v", err)
		klog.Errorf(err.Error())
		return nil, err
	}

	// reassign kubeClient
	if kubeClient != nil && az.KubeClient == nil {
		az.KubeClient = kubeClient
	}

	return az, nil
}

// GetCloudProvider get Azure Cloud Provider
func GetCloudProvider(kubeConfig, secretName, secretNamespace, userAgent string) (*azure.Cloud, error) {
	kubeClient, err := GetKubeClient(kubeConfig)
	if err != nil {
		klog.Warningf("get kubeconfig(%s) failed with error: %v", kubeConfig, err)
		if !os.IsNotExist(err) && !errors.Is(err, rest.ErrNotInCluster) {
			return nil, fmt.Errorf("failed to get KubeClient: %v", err)
		}
	}
	return GetCloudProviderFromClient(kubeClient, secretName, secretNamespace, userAgent)
}

// GetKubeConfig gets config object from config file
func GetKubeConfig(kubeconfig string) (config *rest.Config, err error) {
	if kubeconfig != "" {
		if config, err = clientcmd.BuildConfigFromFlags("", kubeconfig); err != nil {
			return nil, err
		}
	} else {
		if config, err = rest.InClusterConfig(); err != nil {
			return nil, err
		}
	}
	return config, err
}

func GetKubeClient(kubeconfig string) (*clientset.Clientset, error) {
	config, err := GetKubeConfig(kubeconfig)
	if err != nil {
		return nil, err
	}

	return clientset.NewForConfig(config)
}

func IsValidDiskURI(diskURI string) error {
	if strings.Index(strings.ToLower(diskURI), "/subscriptions/") != 0 {
		return fmt.Errorf("invalid DiskURI: %v, correct format: %v", diskURI, consts.DiskURISupportedManaged)
	}
	return nil
}

func GetDiskName(diskURI string) (string, error) {
	matches := consts.ManagedDiskPathRE.FindStringSubmatch(diskURI)
	if len(matches) != 2 {
		return "", fmt.Errorf("could not get disk name from %s, correct format: %s", diskURI, consts.ManagedDiskPathRE)
	}
	return matches[1], nil
}

<<<<<<< HEAD
// GetResourceGroupFromURI returns resource groupd from URI
=======
// Disk name must begin with a letter or number, end with a letter, number or underscore,
// and may contain only letters, numbers, underscores, periods, or hyphens.
// See https://docs.microsoft.com/en-us/rest/api/compute/disks/createorupdate#uri-parameters
//
//
// Snapshot name must begin with a letter or number, end with a letter, number or underscore,
// and may contain only letters, numbers, underscores, periods, or hyphens.
// See https://docs.microsoft.com/en-us/rest/api/compute/snapshots/createorupdate#uri-parameters
//
// Since the naming rule of disk is same with snapshot's, here we use the same function to handle disks and snapshots.
func CreateValidDiskName(volumeName string) string {
	diskName := volumeName
	if len(diskName) > diskNameMaxLength {
		diskName = diskName[0:diskNameMaxLength]
		klog.Warningf("since the maximum volume name length is %d, so it is truncated as (%q)", diskNameMaxLength, diskName)
	}
	if !checkDiskName(diskName) || len(diskName) < diskNameMinLength {
		// todo: get cluster name
		diskName = volumeUtil.GenerateVolumeName("pvc-disk", uuid.NewUUID().String(), diskNameGenerateMaxLength)
		klog.Warningf("the requested volume name (%q) is invalid, so it is regenerated as (%q)", volumeName, diskName)
	}

	return diskName
}

func GetFStype(attributes map[string]string) string {
	for k, v := range attributes {
		switch strings.ToLower(k) {
		case consts.FsTypeField:
			return strings.ToLower(v)
		}
	}
	return ""
}

func GetMaxShares(attributes map[string]string) (int, error) {
	for k, v := range attributes {
		switch strings.ToLower(k) {
		case consts.MaxSharesField:
			maxShares, err := strconv.Atoi(v)
			if err != nil {
				return 0, fmt.Errorf("parse %s failed with error: %v", v, err)
			}
			if maxShares < 1 {
				return 0, fmt.Errorf("parse %s returned with invalid value: %d", v, maxShares)
			}
			return maxShares, nil
		}
	}
	return 1, nil // disk is not shared
}

>>>>>>> 8bee39b3
func GetResourceGroupFromURI(diskURI string) (string, error) {
	fields := strings.Split(diskURI, "/")
	if len(fields) != 9 || strings.ToLower(fields[3]) != "resourcegroups" {
		return "", fmt.Errorf("invalid disk URI: %s", diskURI)
	}
	return fields[4], nil
}

func GetCachingMode(attributes map[string]string) (compute.CachingTypes, error) {
	var (
		cachingMode v1.AzureDataDiskCachingMode
		maxShares   int
		err         error
	)

	for k, v := range attributes {
		if strings.EqualFold(k, consts.CachingModeField) {
			cachingMode = v1.AzureDataDiskCachingMode(v)
			break
		}
		// Check if disk is shared
		if strings.EqualFold(k, consts.MaxSharesField) {
			maxShares, err = strconv.Atoi(v)
			if err != nil || maxShares < 1 {
				maxShares = 1
			}
		}
	}

	cachingMode, err = NormalizeCachingMode(cachingMode, maxShares)
	return compute.CachingTypes(cachingMode), err
}

// isARMResourceID check whether resourceID is an ARM ResourceID
func IsARMResourceID(resourceID string) bool {
	id := strings.ToLower(resourceID)
	return strings.Contains(id, "/subscriptions/")
}

func GetValidCreationData(subscriptionID, resourceGroup, sourceResourceID, sourceType string) (compute.CreationData, error) {
	if sourceResourceID == "" {
		return compute.CreationData{
			CreateOption: compute.DiskCreateOptionEmpty,
		}, nil
	}

	switch sourceType {
	case consts.SourceSnapshot:
		if match := consts.DiskSnapshotPathRE.FindString(sourceResourceID); match == "" {
			sourceResourceID = fmt.Sprintf(consts.DiskSnapshotPath, subscriptionID, resourceGroup, sourceResourceID)
		}

	case consts.SourceVolume:
		if match := consts.ManagedDiskPathRE.FindString(sourceResourceID); match == "" {
			sourceResourceID = fmt.Sprintf(consts.ManagedDiskPath, subscriptionID, resourceGroup, sourceResourceID)
		}
	default:
		return compute.CreationData{
			CreateOption: compute.DiskCreateOptionEmpty,
		}, nil
	}

	splits := strings.Split(sourceResourceID, "/")
	if len(splits) > 9 {
		if sourceType == consts.SourceSnapshot {
			return compute.CreationData{}, fmt.Errorf("sourceResourceID(%s) is invalid, correct format: %s", sourceResourceID, consts.DiskSnapshotPathRE)
		}

		return compute.CreationData{}, fmt.Errorf("sourceResourceID(%s) is invalid, correct format: %s", sourceResourceID, consts.ManagedDiskPathRE)
	}
	return compute.CreationData{
		CreateOption:     compute.DiskCreateOptionCopy,
		SourceResourceID: &sourceResourceID,
	}, nil
}

func IsCorruptedDir(dir string) bool {
	_, pathErr := mount.PathExists(dir)
	return pathErr != nil && mount.IsCorruptedMnt(pathErr)
}

// isAvailabilityZone returns true if the zone is in format of <region>-<zone-id>.
func IsValidAvailabilityZone(zone, region string) bool {
	return strings.HasPrefix(zone, fmt.Sprintf("%s-", region))
}

// PickAvailabilityZone selects 1 zone given topology requirement.
// if not found or topology requirement is not zone format, empty string is returned.
func PickAvailabilityZone(requirement *csi.TopologyRequirement, region, topologyKey string) string {
	if requirement == nil {
		return ""
	}
	for _, topology := range requirement.GetPreferred() {
		if zone, exists := topology.GetSegments()[consts.WellKnownTopologyKey]; exists {
			if IsValidAvailabilityZone(zone, region) {
				return zone
			}
		}
		if zone, exists := topology.GetSegments()[topologyKey]; exists {
			if IsValidAvailabilityZone(zone, region) {
				return zone
			}
		}
	}
	for _, topology := range requirement.GetRequisite() {
		if zone, exists := topology.GetSegments()[consts.WellKnownTopologyKey]; exists {
			if IsValidAvailabilityZone(zone, region) {
				return zone
			}
		}
		if zone, exists := topology.GetSegments()[topologyKey]; exists {
			if IsValidAvailabilityZone(zone, region) {
				return zone
			}
		}
	}
	return ""
}

func IsValidVolumeCapabilities(volCaps []*csi.VolumeCapability, maxShares int) bool {
	if ok := IsValidAccessModes(volCaps); !ok {
		return false
	}
	for _, c := range volCaps {
		blockVolume := c.GetBlock()
		mountVolume := c.GetMount()
		accessMode := c.GetAccessMode().GetMode()

		if (blockVolume == nil && mountVolume == nil) ||
			(blockVolume != nil && mountVolume != nil) {
			return false
		}
		if mountVolume != nil && (accessMode == csi.VolumeCapability_AccessMode_MULTI_NODE_MULTI_WRITER ||
			accessMode == csi.VolumeCapability_AccessMode_MULTI_NODE_READER_ONLY ||
			accessMode == csi.VolumeCapability_AccessMode_MULTI_NODE_SINGLE_WRITER) {
			return false
		}
		if maxShares < 2 && (accessMode == csi.VolumeCapability_AccessMode_MULTI_NODE_MULTI_WRITER ||
			accessMode == csi.VolumeCapability_AccessMode_MULTI_NODE_READER_ONLY ||
			accessMode == csi.VolumeCapability_AccessMode_MULTI_NODE_SINGLE_WRITER) {
			return false
		}
	}
	return true
}

<<<<<<< HEAD
func IsValidAccessModes(volCaps []*csi.VolumeCapability) bool {
	hasSupport := func(cap *csi.VolumeCapability) bool {
		for _, c := range consts.VolumeCaps {
=======
func IsValidVolumeCapabilities(volCaps []*csi.VolumeCapability, maxShares int) bool {
	if ok := IsValidAccessModes(volCaps); !ok {
		return false
	}
	for _, c := range volCaps {
		blockVolume := c.GetBlock()
		mountVolume := c.GetMount()
		accessMode := c.GetAccessMode().GetMode()

		if (blockVolume == nil && mountVolume == nil) ||
			(blockVolume != nil && mountVolume != nil) {
			return false
		}
		if mountVolume != nil && (accessMode == csi.VolumeCapability_AccessMode_MULTI_NODE_MULTI_WRITER ||
			accessMode == csi.VolumeCapability_AccessMode_MULTI_NODE_READER_ONLY ||
			accessMode == csi.VolumeCapability_AccessMode_MULTI_NODE_SINGLE_WRITER) {
			return false
		}
		if maxShares < 2 && (accessMode == csi.VolumeCapability_AccessMode_MULTI_NODE_MULTI_WRITER ||
			accessMode == csi.VolumeCapability_AccessMode_MULTI_NODE_READER_ONLY ||
			accessMode == csi.VolumeCapability_AccessMode_MULTI_NODE_SINGLE_WRITER) {
			return false
		}
	}
	return true
}

func IsValidAccessModes(volCaps []*csi.VolumeCapability) bool {
	hasSupport := func(cap *csi.VolumeCapability) bool {
		for _, c := range volumeCaps {
>>>>>>> 8bee39b3
			if c.GetMode() == cap.AccessMode.GetMode() {
				return true
			}
		}
		return false
	}

	foundAll := true
	for _, c := range volCaps {
		if !hasSupport(c) {
			foundAll = false
		}
	}
	return foundAll
}

func IsMultiNodeAzVolumeCapabilityAccessMode(accessMode diskv1alpha2.VolumeCapabilityAccessMode) bool {
	return accessMode == diskv1alpha2.VolumeCapabilityAccessModeMultiNodeMultiWriter ||
		accessMode == diskv1alpha2.VolumeCapabilityAccessModeMultiNodeSingleWriter ||
		accessMode == diskv1alpha2.VolumeCapabilityAccessModeMultiNodeReaderOnly
}

func HasMultiNodeAzVolumeCapabilityAccessMode(volCaps []diskv1alpha2.VolumeCapability) bool {
	for _, volCap := range volCaps {
		if IsMultiNodeAzVolumeCapabilityAccessMode(volCap.AccessMode) {
			return true
		}
	}

	return false
}

<<<<<<< HEAD
func IsMultiNodePersistentVolume(pv v1.PersistentVolume) bool {
	for _, accessMode := range pv.Spec.AccessModes {
		if accessMode == v1.ReadWriteMany || accessMode == v1.ReadOnlyMany {
			return true
=======
func NormalizeNetworkAccessPolicy(networkAccessPolicy string) (compute.NetworkAccessPolicy, error) {
	if networkAccessPolicy == "" {
		return compute.NetworkAccessPolicyAllowAll, nil
	}
	policy := compute.NetworkAccessPolicy(networkAccessPolicy)
	for _, s := range compute.PossibleNetworkAccessPolicyValues() {
		if policy == s {
			return policy, nil
>>>>>>> 8bee39b3
		}
	}

	return false
}

func GetAzVolumeAttachmentName(volumeName string, nodeName string) string {
	return fmt.Sprintf("%s-%s-attachment", strings.ToLower(volumeName), strings.ToLower(nodeName))
}

func GetMaxSharesAndMaxMountReplicaCount(parameters map[string]string, isMultiNodeVolume bool) (maxShares, maxMountReplicaCount int) {
	maxShares = 1
	maxMountReplicaCount = -1

	for param, value := range parameters {
		if strings.EqualFold(param, consts.MaxSharesField) {
			parsed, err := strconv.Atoi(value)
			if err != nil {
				klog.Warningf("failed to parse maxShares value (%s) to int, defaulting to 1: %v", value, err)
			} else {
				maxShares = parsed
			}
		} else if strings.EqualFold(param, consts.MaxMountReplicaCountField) {
			parsed, err := strconv.Atoi(value)
			if err != nil {
				klog.Warningf("failed to parse maxMountReplica value (%s) to int, defaulting to 0: %v", value, err)
			} else {
				maxMountReplicaCount = parsed
			}
		}
	}

<<<<<<< HEAD
	if maxShares <= 0 {
		klog.Warningf("maxShares cannot be set smaller than 1... Defaulting current maxShares (%d) value to 1", maxShares)
		maxShares = 1
=======
	sku := compute.DiskStorageAccountTypes(storageAccountType)
	supportedSkuNames := compute.PossibleDiskStorageAccountTypesValues()
	if IsAzureStackCloud(cloud, disableAzureStackCloud) {
		supportedSkuNames = []compute.DiskStorageAccountTypes{compute.DiskStorageAccountTypesStandardLRS, compute.DiskStorageAccountTypesPremiumLRS}
>>>>>>> 8bee39b3
	}

	if isMultiNodeVolume {
		if maxMountReplicaCount > 0 {
			klog.Warning("maxMountReplicaCount is ignored for volumes that can be mounted to multiple nodes... Defaulting current maxMountReplicaCount (%d) to 0", maxMountReplicaCount)
		}

		maxMountReplicaCount = 0

		return
	}

	if maxShares-1 < maxMountReplicaCount {
		klog.Warningf("maxMountReplicaCount cannot be set larger than maxShares - 1... Defaulting current maxMountReplicaCount (%d) value to (%d)", maxMountReplicaCount, maxShares-1)
		maxMountReplicaCount = maxShares - 1
	} else if maxMountReplicaCount < 0 {
		maxMountReplicaCount = maxShares - 1
	}

	return
}

<<<<<<< HEAD
func GetAzVolumePhase(phase v1.PersistentVolumePhase) diskv1alpha2.AzVolumePhase {
	return diskv1alpha2.AzVolumePhase(phase)
}

func GetAzVolume(ctx context.Context, cachedClient client.Client, azDiskClient azDiskClientSet.Interface, azVolumeName, namespace string, useCache bool) (*diskv1alpha2.AzVolume, error) {
	var azVolume *diskv1alpha2.AzVolume
	var err error
	if useCache {
		azVolume = &diskv1alpha2.AzVolume{}
		err = cachedClient.Get(ctx, types.NamespacedName{Name: azVolumeName, Namespace: namespace}, azVolume)
	} else {
		azVolume, err = azDiskClient.DiskV1alpha2().AzVolumes(namespace).Get(ctx, azVolumeName, metav1.GetOptions{})
=======
func ParseDiskParameters(parameters map[string]string) (ManagedDiskParameters, error) {
	var err error
	if parameters == nil {
		parameters = make(map[string]string)
	}

	diskParams := ManagedDiskParameters{
		Incremental:   true, //true by default
		Tags:          make(map[string]string),
		VolumeContext: parameters,
	}
	for k, v := range parameters {
		switch strings.ToLower(k) {
		case consts.SkuNameField:
			diskParams.AccountType = v
		case consts.LocationField:
			diskParams.Location = v
		case consts.StorageAccountTypeField:
			diskParams.AccountType = v
		case consts.CachingModeField:
			diskParams.CachingMode = v1.AzureDataDiskCachingMode(v)
		case consts.ResourceGroupField:
			diskParams.ResourceGroup = v
		case consts.DiskIOPSReadWriteField:
			diskParams.DiskIOPSReadWrite = v
		case consts.DiskMBPSReadWriteField:
			diskParams.DiskMBPSReadWrite = v
		case consts.LogicalSectorSizeField:
			diskParams.LogicalSectorSize, err = strconv.Atoi(v)
			if err != nil {
				return diskParams, fmt.Errorf("parse %s failed with error: %v", v, err)
			}
		case consts.DiskNameField:
			diskParams.DiskName = v
		case consts.DesIDField:
			diskParams.DiskEncryptionSetID = v
		case consts.TagsField:
			customTagsMap, err := util.ConvertTagsToMap(v)
			if err != nil {
				return diskParams, err
			}
			for k, v := range customTagsMap {
				diskParams.Tags[k] = v
			}
		case azure.WriteAcceleratorEnabled:
			diskParams.WriteAcceleratorEnabled = v
		case consts.MaxSharesField:
			diskParams.MaxShares, err = strconv.Atoi(v)
			if err != nil {
				return diskParams, fmt.Errorf("parse %s failed with error: %v", v, err)
			}
			if diskParams.MaxShares < 1 {
				return diskParams, fmt.Errorf("parse %s returned with invalid value: %d", v, diskParams.MaxShares)
			}
		case consts.PvcNameKey:
			diskParams.Tags[consts.PvcNameTag] = v
		case consts.PvcNamespaceKey:
			diskParams.Tags[consts.PvcNamespaceTag] = v
		case consts.PvNameKey:
			diskParams.Tags[consts.PvNameTag] = v
		case consts.FsTypeField:
			diskParams.FsType = strings.ToLower(v)
		case consts.KindField:
			// fix csi migration issue: https://github.com/kubernetes/kubernetes/issues/103433
			diskParams.VolumeContext[consts.KindField] = string(v1.AzureManagedDisk)
		case consts.PerfProfileField:
			if !optimization.IsValidPerfProfile(v) {
				return diskParams, fmt.Errorf("perf profile %s is not supported, supported tuning modes are none and basic", v)
			}
			diskParams.PerfProfile = v
		case consts.NetworkAccessPolicyField:
			diskParams.NetworkAccessPolicy = v
		case consts.DiskAccessIDField:
			diskParams.DiskAccessID = v
		case consts.EnableBurstingField:
			if strings.EqualFold(v, consts.TrueValue) {
				diskParams.EnableBursting = to.BoolPtr(true)
			}
		case consts.UserAgentField:
			diskParams.UserAgent = v
		case consts.EnableAsyncAttachField:
			diskParams.VolumeContext[consts.EnableAsyncAttachField] = v
		case consts.IncrementalField:
			if v == "false" {
				diskParams.Incremental = false
			}
		case consts.ZonedField:
			// no op, only for backward compatibility with in-tree driver
		default:
			return diskParams, fmt.Errorf("invalid parameter %s in storage class", k)
		}
	}
	return diskParams, nil
}

// PickAvailabilityZone selects 1 zone given topology requirement.
// if not found or topology requirement is not zone format, empty string is returned.
func PickAvailabilityZone(requirement *csi.TopologyRequirement, region, topologyKey string) string {
	if requirement == nil {
		return ""
>>>>>>> 8bee39b3
	}
	return azVolume, err
}

func ListAzVolumes(ctx context.Context, cachedClient client.Client, azDiskClient azDiskClientSet.Interface, namespace string, useCache bool) (diskv1alpha2.AzVolumeList, error) {
	var azVolumeList *diskv1alpha2.AzVolumeList
	var err error
	if useCache {
		azVolumeList = &diskv1alpha2.AzVolumeList{}
		err = cachedClient.List(ctx, azVolumeList)
	} else {
		azVolumeList, err = azDiskClient.DiskV1alpha2().AzVolumes(namespace).List(ctx, metav1.ListOptions{})
	}
	return *azVolumeList, err
}

func GetAzVolumeAttachment(ctx context.Context, cachedClient client.Client, azDiskClient azDiskClientSet.Interface, azVolumeAttachmentName, namespace string, useCache bool) (*diskv1alpha2.AzVolumeAttachment, error) {
	var azVolumeAttachment *diskv1alpha2.AzVolumeAttachment
	var err error
	if useCache {
		azVolumeAttachment = &diskv1alpha2.AzVolumeAttachment{}
		err = cachedClient.Get(ctx, types.NamespacedName{Name: azVolumeAttachmentName, Namespace: namespace}, azVolumeAttachment)
	} else {
		azVolumeAttachment, err = azDiskClient.DiskV1alpha2().AzVolumeAttachments(namespace).Get(ctx, azVolumeAttachmentName, metav1.GetOptions{})
	}
	return azVolumeAttachment, err
}

func ListAzVolumeAttachments(ctx context.Context, cachedClient client.Client, azDiskClient azDiskClientSet.Interface, namespace string, useCache bool) (diskv1alpha2.AzVolumeAttachmentList, error) {
	var azVolumeAttachmentList *diskv1alpha2.AzVolumeAttachmentList
	var err error
	if useCache {
		azVolumeAttachmentList = &diskv1alpha2.AzVolumeAttachmentList{}
		err = cachedClient.List(ctx, azVolumeAttachmentList)
	} else {
		azVolumeAttachmentList, err = azDiskClient.DiskV1alpha2().AzVolumeAttachments(namespace).List(ctx, metav1.ListOptions{})
	}
	return *azVolumeAttachmentList, err
}

func GetAzVolumeAttachmentState(volumeAttachmentStatus storagev1.VolumeAttachmentStatus) diskv1alpha2.AzVolumeAttachmentAttachmentState {
	if volumeAttachmentStatus.Attached {
		return diskv1alpha2.Attached
	} else if volumeAttachmentStatus.AttachError != nil {
		return diskv1alpha2.AttachmentFailed
	} else if volumeAttachmentStatus.DetachError != nil {
		return diskv1alpha2.DetachmentFailed
	} else {
		return diskv1alpha2.AttachmentPending
	}
}

func UpdateCRIWithRetry(ctx context.Context, informerFactory azurediskInformers.SharedInformerFactory, cachedClient client.Client, azDiskClient azDiskClientSet.Interface, obj client.Object, updateFunc func(interface{}) error, maxNetRetry int) error {
	klog.Infof("Initiating update with retry for %v (%s)", reflect.TypeOf(obj), obj.GetName())

	conditionFunc := func() error {
		var err error
		switch target := obj.(type) {
		case *diskv1alpha2.AzVolume:
			if informerFactory != nil {
				target, err = informerFactory.Disk().V1alpha2().AzVolumes().Lister().AzVolumes(target.Namespace).Get(target.Name)
			} else if cachedClient != nil {
				err = cachedClient.Get(ctx, types.NamespacedName{Namespace: target.Namespace, Name: target.Name}, target)
			} else {
				target, err = azDiskClient.DiskV1alpha2().AzVolumes(target.Namespace).Get(ctx, target.Name, metav1.GetOptions{})
			}
			obj = target.DeepCopy()
		case *diskv1alpha2.AzVolumeAttachment:
			if informerFactory != nil {
				target, err = informerFactory.Disk().V1alpha2().AzVolumeAttachments().Lister().AzVolumeAttachments(target.Namespace).Get(target.Name)
			} else if cachedClient != nil {
				err = cachedClient.Get(ctx, types.NamespacedName{Namespace: target.Namespace, Name: target.Name}, target)
			} else {
				target, err = azDiskClient.DiskV1alpha2().AzVolumeAttachments(target.Namespace).Get(ctx, target.Name, metav1.GetOptions{})
			}
			obj = target.DeepCopy()
		default:
			return status.Errorf(codes.Internal, "object (%v) not supported.", reflect.TypeOf(target))
		}

		if err != nil {
			klog.Errorf("failed to get %v (%s): %v", reflect.TypeOf(obj), obj.GetName(), err)
			return err
		}

		if err = updateFunc(obj); err != nil {
			return err
		}

		switch target := obj.(type) {
		case *diskv1alpha2.AzVolume:
			if cachedClient == nil {
				_, err = azDiskClient.DiskV1alpha2().AzVolumes(target.Namespace).Update(ctx, target, metav1.UpdateOptions{})
			} else {
				err = cachedClient.Update(ctx, target)
			}
		case *diskv1alpha2.AzVolumeAttachment:
			if cachedClient == nil {
				_, err = azDiskClient.DiskV1alpha2().AzVolumeAttachments(target.Namespace).Update(ctx, target, metav1.UpdateOptions{})
			} else {
				err = cachedClient.Update(ctx, target)
			}
		}

		return err
	}

	curRetry := 0
	maxRetry := maxNetRetry
	isRetriable := func(err error) bool {
		if errors.IsConflict(err) {
			return true
		}
		if isNetError(err) {
			defer func() { curRetry++ }()
			return curRetry < maxRetry
		}
		return false
	}

	err := retry.OnError(
		wait.Backoff{
			Duration: consts.CRIUpdateRetryDuration,
			Factor:   consts.CRIUpdateRetryFactor,
			Steps:    consts.CRIUpdateRetryStep,
		},
		isRetriable,
		conditionFunc,
	)
	if err != nil {
		klog.Errorf("failed to update %v (%s): %v", reflect.TypeOf(obj), obj.GetName(), err)
	}

	// if encountered net error from api server unavailability, exit process
	ExitOnNetError(err)
	return err
}

func isNetError(err error) bool {
	return net.IsConnectionRefused(err) || net.IsConnectionReset(err) || net.IsTimeout(err) || net.IsProbableEOF(err)
}

func ExitOnNetError(err error) {
	if isNetError(err) {
		klog.Fatalf("encountered unrecoverable network error: %v \nexiting process...", err)
		os.Exit(1)
	}
}

// InsertDiskProperties: insert disk properties to map
func InsertDiskProperties(disk *compute.Disk, publishConext map[string]string) {
	if disk == nil || publishConext == nil {
		return
	}

	if disk.Sku != nil {
		publishConext[consts.SkuNameField] = string(disk.Sku.Name)
	}
	prop := disk.DiskProperties
	if prop != nil {
		publishConext[consts.NetworkAccessPolicyField] = string(prop.NetworkAccessPolicy)
		if prop.DiskIOPSReadWrite != nil {
			publishConext[consts.DiskIOPSReadWriteField] = strconv.Itoa(int(*prop.DiskIOPSReadWrite))
		}
		if prop.DiskMBpsReadWrite != nil {
			publishConext[consts.DiskMBPSReadWriteField] = strconv.Itoa(int(*prop.DiskMBpsReadWrite))
		}
		if prop.CreationData != nil && prop.CreationData.LogicalSectorSize != nil {
			publishConext[consts.LogicalSectorSizeField] = strconv.Itoa(int(*prop.CreationData.LogicalSectorSize))
		}
		if prop.Encryption != nil &&
			prop.Encryption.DiskEncryptionSetID != nil {
			publishConext[consts.DesIDField] = *prop.Encryption.DiskEncryptionSetID
		}
		if prop.MaxShares != nil {
			publishConext[consts.MaxSharesField] = strconv.Itoa(int(*prop.MaxShares))
		}
	}
}

func checkDiskName(diskName string) bool {
	length := len(diskName)

	for i, v := range diskName {
		if !(unicode.IsLetter(v) || unicode.IsDigit(v) || v == '_' || v == '.' || v == '-') ||
			(i == 0 && !(unicode.IsLetter(v) || unicode.IsDigit(v))) ||
			(i == length-1 && !(unicode.IsLetter(v) || unicode.IsDigit(v) || v == '_')) {
			return false
		}
	}

	return true
}

func SleepIfThrottled(err error, sleepSec int) {
	if strings.Contains(strings.ToLower(err.Error()), strings.ToLower(consts.TooManyRequests)) || strings.Contains(strings.ToLower(err.Error()), consts.ClientThrottled) {
		klog.Warningf("sleep %d more seconds, waiting for throttling complete", sleepSec)
		time.Sleep(time.Duration(sleepSec) * time.Second)
	}
}<|MERGE_RESOLUTION|>--- conflicted
+++ resolved
@@ -17,11 +17,8 @@
 package azureutils
 
 import (
-<<<<<<< HEAD
 	"context"
-=======
 	"errors"
->>>>>>> 8bee39b3
 	"fmt"
 	"os"
 	"path/filepath"
@@ -39,7 +36,7 @@
 	"google.golang.org/grpc/status"
 	v1 "k8s.io/api/core/v1"
 	storagev1 "k8s.io/api/storage/v1"
-	"k8s.io/apimachinery/pkg/api/errors"
+	k8serrors "k8s.io/apimachinery/pkg/api/errors"
 	metav1 "k8s.io/apimachinery/pkg/apis/meta/v1"
 	"k8s.io/apimachinery/pkg/labels"
 	"k8s.io/apimachinery/pkg/selection"
@@ -66,20 +63,12 @@
 )
 
 const (
-<<<<<<< HEAD
 	azureStackCloud                               = "AZURESTACKCLOUD"
 	azurePublicCloudDefaultStorageAccountType     = compute.DiskStorageAccountTypesStandardSSDLRS
 	azureStackCloudDefaultStorageAccountType      = compute.DiskStorageAccountTypesStandardLRS
 	defaultAzureDataDiskCachingMode               = v1.AzureDataDiskCachingReadOnly
 	defaultAzureDataDiskCachingModeForSharedDisks = v1.AzureDataDiskCachingNone
 
-=======
-	azurePublicCloud                          = "AZUREPUBLICCLOUD"
-	azureStackCloud                           = "AZURESTACKCLOUD"
-	azurePublicCloudDefaultStorageAccountType = compute.DiskStorageAccountTypesStandardSSDLRS
-	azureStackCloudDefaultStorageAccountType  = compute.DiskStorageAccountTypesStandardLRS
-	defaultAzureDataDiskCachingMode           = v1.AzureDataDiskCachingReadOnly
->>>>>>> 8bee39b3
 	// default IOPS Caps & Throughput Cap (MBps) per https://docs.microsoft.com/en-us/azure/virtual-machines/linux/disks-ultra-ssd
 	// see https://docs.microsoft.com/en-us/rest/api/compute/disks/createorupdate#uri-parameters
 	diskNameMinLength = 1
@@ -127,7 +116,6 @@
 	Uncached
 )
 
-<<<<<<< HEAD
 func CreateLabelRequirements(label string, operator selection.Operator, values ...string) (*labels.Requirement, error) {
 	req, err := labels.NewRequirement(label, operator, values)
 	if err != nil {
@@ -176,38 +164,6 @@
 	}
 	return int32(lun), nil
 }
-=======
-type ManagedDiskParameters struct {
-	AccountType             string
-	CachingMode             v1.AzureDataDiskCachingMode
-	DiskAccessID            string
-	DiskEncryptionSetID     string
-	DiskIOPSReadWrite       string
-	DiskMBPSReadWrite       string
-	DiskName                string
-	EnableAsyncAttach       *bool
-	EnableBursting          *bool
-	FsType                  string
-	Incremental             bool
-	Location                string
-	LogicalSectorSize       int
-	MaxShares               int
-	NetworkAccessPolicy     string
-	PerfProfile             string
-	ResourceGroup           string
-	Tags                    map[string]string
-	UserAgent               string
-	VolumeContext           map[string]string
-	WriteAcceleratorEnabled string
-	Zoned                   string
-}
-
-func GetCachingMode(attributes map[string]string) (compute.CachingTypes, error) {
-	var (
-		cachingMode v1.AzureDataDiskCachingMode
-		err         error
-	)
->>>>>>> 8bee39b3
 
 func GetFStype(attributes map[string]string) string {
 	for k, v := range attributes {
@@ -465,7 +421,7 @@
 		if err == nil {
 			fromSecret = true
 		} else {
-			if !errors.IsNotFound(err) {
+			if !k8serrors.IsNotFound(err) {
 				klog.Warningf("failed to create cloud config from secret %s/%s: %v", az.SecretNamespace, az.SecretName, err)
 			}
 		}
@@ -576,62 +532,7 @@
 	return matches[1], nil
 }
 
-<<<<<<< HEAD
 // GetResourceGroupFromURI returns resource groupd from URI
-=======
-// Disk name must begin with a letter or number, end with a letter, number or underscore,
-// and may contain only letters, numbers, underscores, periods, or hyphens.
-// See https://docs.microsoft.com/en-us/rest/api/compute/disks/createorupdate#uri-parameters
-//
-//
-// Snapshot name must begin with a letter or number, end with a letter, number or underscore,
-// and may contain only letters, numbers, underscores, periods, or hyphens.
-// See https://docs.microsoft.com/en-us/rest/api/compute/snapshots/createorupdate#uri-parameters
-//
-// Since the naming rule of disk is same with snapshot's, here we use the same function to handle disks and snapshots.
-func CreateValidDiskName(volumeName string) string {
-	diskName := volumeName
-	if len(diskName) > diskNameMaxLength {
-		diskName = diskName[0:diskNameMaxLength]
-		klog.Warningf("since the maximum volume name length is %d, so it is truncated as (%q)", diskNameMaxLength, diskName)
-	}
-	if !checkDiskName(diskName) || len(diskName) < diskNameMinLength {
-		// todo: get cluster name
-		diskName = volumeUtil.GenerateVolumeName("pvc-disk", uuid.NewUUID().String(), diskNameGenerateMaxLength)
-		klog.Warningf("the requested volume name (%q) is invalid, so it is regenerated as (%q)", volumeName, diskName)
-	}
-
-	return diskName
-}
-
-func GetFStype(attributes map[string]string) string {
-	for k, v := range attributes {
-		switch strings.ToLower(k) {
-		case consts.FsTypeField:
-			return strings.ToLower(v)
-		}
-	}
-	return ""
-}
-
-func GetMaxShares(attributes map[string]string) (int, error) {
-	for k, v := range attributes {
-		switch strings.ToLower(k) {
-		case consts.MaxSharesField:
-			maxShares, err := strconv.Atoi(v)
-			if err != nil {
-				return 0, fmt.Errorf("parse %s failed with error: %v", v, err)
-			}
-			if maxShares < 1 {
-				return 0, fmt.Errorf("parse %s returned with invalid value: %d", v, maxShares)
-			}
-			return maxShares, nil
-		}
-	}
-	return 1, nil // disk is not shared
-}
-
->>>>>>> 8bee39b3
 func GetResourceGroupFromURI(diskURI string) (string, error) {
 	fields := strings.Split(diskURI, "/")
 	if len(fields) != 9 || strings.ToLower(fields[3]) != "resourcegroups" {
@@ -778,42 +679,9 @@
 	return true
 }
 
-<<<<<<< HEAD
 func IsValidAccessModes(volCaps []*csi.VolumeCapability) bool {
 	hasSupport := func(cap *csi.VolumeCapability) bool {
 		for _, c := range consts.VolumeCaps {
-=======
-func IsValidVolumeCapabilities(volCaps []*csi.VolumeCapability, maxShares int) bool {
-	if ok := IsValidAccessModes(volCaps); !ok {
-		return false
-	}
-	for _, c := range volCaps {
-		blockVolume := c.GetBlock()
-		mountVolume := c.GetMount()
-		accessMode := c.GetAccessMode().GetMode()
-
-		if (blockVolume == nil && mountVolume == nil) ||
-			(blockVolume != nil && mountVolume != nil) {
-			return false
-		}
-		if mountVolume != nil && (accessMode == csi.VolumeCapability_AccessMode_MULTI_NODE_MULTI_WRITER ||
-			accessMode == csi.VolumeCapability_AccessMode_MULTI_NODE_READER_ONLY ||
-			accessMode == csi.VolumeCapability_AccessMode_MULTI_NODE_SINGLE_WRITER) {
-			return false
-		}
-		if maxShares < 2 && (accessMode == csi.VolumeCapability_AccessMode_MULTI_NODE_MULTI_WRITER ||
-			accessMode == csi.VolumeCapability_AccessMode_MULTI_NODE_READER_ONLY ||
-			accessMode == csi.VolumeCapability_AccessMode_MULTI_NODE_SINGLE_WRITER) {
-			return false
-		}
-	}
-	return true
-}
-
-func IsValidAccessModes(volCaps []*csi.VolumeCapability) bool {
-	hasSupport := func(cap *csi.VolumeCapability) bool {
-		for _, c := range volumeCaps {
->>>>>>> 8bee39b3
 			if c.GetMode() == cap.AccessMode.GetMode() {
 				return true
 			}
@@ -846,21 +714,10 @@
 	return false
 }
 
-<<<<<<< HEAD
 func IsMultiNodePersistentVolume(pv v1.PersistentVolume) bool {
 	for _, accessMode := range pv.Spec.AccessModes {
 		if accessMode == v1.ReadWriteMany || accessMode == v1.ReadOnlyMany {
 			return true
-=======
-func NormalizeNetworkAccessPolicy(networkAccessPolicy string) (compute.NetworkAccessPolicy, error) {
-	if networkAccessPolicy == "" {
-		return compute.NetworkAccessPolicyAllowAll, nil
-	}
-	policy := compute.NetworkAccessPolicy(networkAccessPolicy)
-	for _, s := range compute.PossibleNetworkAccessPolicyValues() {
-		if policy == s {
-			return policy, nil
->>>>>>> 8bee39b3
 		}
 	}
 
@@ -893,16 +750,9 @@
 		}
 	}
 
-<<<<<<< HEAD
 	if maxShares <= 0 {
 		klog.Warningf("maxShares cannot be set smaller than 1... Defaulting current maxShares (%d) value to 1", maxShares)
 		maxShares = 1
-=======
-	sku := compute.DiskStorageAccountTypes(storageAccountType)
-	supportedSkuNames := compute.PossibleDiskStorageAccountTypesValues()
-	if IsAzureStackCloud(cloud, disableAzureStackCloud) {
-		supportedSkuNames = []compute.DiskStorageAccountTypes{compute.DiskStorageAccountTypesStandardLRS, compute.DiskStorageAccountTypesPremiumLRS}
->>>>>>> 8bee39b3
 	}
 
 	if isMultiNodeVolume {
@@ -925,7 +775,6 @@
 	return
 }
 
-<<<<<<< HEAD
 func GetAzVolumePhase(phase v1.PersistentVolumePhase) diskv1alpha2.AzVolumePhase {
 	return diskv1alpha2.AzVolumePhase(phase)
 }
@@ -938,108 +787,6 @@
 		err = cachedClient.Get(ctx, types.NamespacedName{Name: azVolumeName, Namespace: namespace}, azVolume)
 	} else {
 		azVolume, err = azDiskClient.DiskV1alpha2().AzVolumes(namespace).Get(ctx, azVolumeName, metav1.GetOptions{})
-=======
-func ParseDiskParameters(parameters map[string]string) (ManagedDiskParameters, error) {
-	var err error
-	if parameters == nil {
-		parameters = make(map[string]string)
-	}
-
-	diskParams := ManagedDiskParameters{
-		Incremental:   true, //true by default
-		Tags:          make(map[string]string),
-		VolumeContext: parameters,
-	}
-	for k, v := range parameters {
-		switch strings.ToLower(k) {
-		case consts.SkuNameField:
-			diskParams.AccountType = v
-		case consts.LocationField:
-			diskParams.Location = v
-		case consts.StorageAccountTypeField:
-			diskParams.AccountType = v
-		case consts.CachingModeField:
-			diskParams.CachingMode = v1.AzureDataDiskCachingMode(v)
-		case consts.ResourceGroupField:
-			diskParams.ResourceGroup = v
-		case consts.DiskIOPSReadWriteField:
-			diskParams.DiskIOPSReadWrite = v
-		case consts.DiskMBPSReadWriteField:
-			diskParams.DiskMBPSReadWrite = v
-		case consts.LogicalSectorSizeField:
-			diskParams.LogicalSectorSize, err = strconv.Atoi(v)
-			if err != nil {
-				return diskParams, fmt.Errorf("parse %s failed with error: %v", v, err)
-			}
-		case consts.DiskNameField:
-			diskParams.DiskName = v
-		case consts.DesIDField:
-			diskParams.DiskEncryptionSetID = v
-		case consts.TagsField:
-			customTagsMap, err := util.ConvertTagsToMap(v)
-			if err != nil {
-				return diskParams, err
-			}
-			for k, v := range customTagsMap {
-				diskParams.Tags[k] = v
-			}
-		case azure.WriteAcceleratorEnabled:
-			diskParams.WriteAcceleratorEnabled = v
-		case consts.MaxSharesField:
-			diskParams.MaxShares, err = strconv.Atoi(v)
-			if err != nil {
-				return diskParams, fmt.Errorf("parse %s failed with error: %v", v, err)
-			}
-			if diskParams.MaxShares < 1 {
-				return diskParams, fmt.Errorf("parse %s returned with invalid value: %d", v, diskParams.MaxShares)
-			}
-		case consts.PvcNameKey:
-			diskParams.Tags[consts.PvcNameTag] = v
-		case consts.PvcNamespaceKey:
-			diskParams.Tags[consts.PvcNamespaceTag] = v
-		case consts.PvNameKey:
-			diskParams.Tags[consts.PvNameTag] = v
-		case consts.FsTypeField:
-			diskParams.FsType = strings.ToLower(v)
-		case consts.KindField:
-			// fix csi migration issue: https://github.com/kubernetes/kubernetes/issues/103433
-			diskParams.VolumeContext[consts.KindField] = string(v1.AzureManagedDisk)
-		case consts.PerfProfileField:
-			if !optimization.IsValidPerfProfile(v) {
-				return diskParams, fmt.Errorf("perf profile %s is not supported, supported tuning modes are none and basic", v)
-			}
-			diskParams.PerfProfile = v
-		case consts.NetworkAccessPolicyField:
-			diskParams.NetworkAccessPolicy = v
-		case consts.DiskAccessIDField:
-			diskParams.DiskAccessID = v
-		case consts.EnableBurstingField:
-			if strings.EqualFold(v, consts.TrueValue) {
-				diskParams.EnableBursting = to.BoolPtr(true)
-			}
-		case consts.UserAgentField:
-			diskParams.UserAgent = v
-		case consts.EnableAsyncAttachField:
-			diskParams.VolumeContext[consts.EnableAsyncAttachField] = v
-		case consts.IncrementalField:
-			if v == "false" {
-				diskParams.Incremental = false
-			}
-		case consts.ZonedField:
-			// no op, only for backward compatibility with in-tree driver
-		default:
-			return diskParams, fmt.Errorf("invalid parameter %s in storage class", k)
-		}
-	}
-	return diskParams, nil
-}
-
-// PickAvailabilityZone selects 1 zone given topology requirement.
-// if not found or topology requirement is not zone format, empty string is returned.
-func PickAvailabilityZone(requirement *csi.TopologyRequirement, region, topologyKey string) string {
-	if requirement == nil {
-		return ""
->>>>>>> 8bee39b3
 	}
 	return azVolume, err
 }
@@ -1150,7 +897,7 @@
 	curRetry := 0
 	maxRetry := maxNetRetry
 	isRetriable := func(err error) bool {
-		if errors.IsConflict(err) {
+		if k8serrors.IsConflict(err) {
 			return true
 		}
 		if isNetError(err) {
