--- conflicted
+++ resolved
@@ -39,6 +39,7 @@
 	"sigs.k8s.io/azuredisk-csi-driver/pkg/azureconstants"
 	consts "sigs.k8s.io/azuredisk-csi-driver/pkg/azureconstants"
 	"sigs.k8s.io/azuredisk-csi-driver/pkg/azureutils"
+	"sigs.k8s.io/azuredisk-csi-driver/pkg/optimization"
 	volumehelper "sigs.k8s.io/azuredisk-csi-driver/pkg/util"
 	"sigs.k8s.io/cloud-provider-azure/pkg/metrics"
 	azure "sigs.k8s.io/cloud-provider-azure/pkg/provider"
@@ -81,32 +82,6 @@
 	}
 	defer d.volumeLocks.Release(name)
 
-<<<<<<< HEAD
-	capacityBytes := req.GetCapacityRange().GetRequiredBytes()
-	volSizeBytes := int64(capacityBytes)
-	requestGiB := int(volumehelper.RoundUpGiB(volSizeBytes))
-	if requestGiB < consts.MinimumDiskSizeGiB {
-		requestGiB = consts.MinimumDiskSizeGiB
-	}
-
-	maxVolSize := int(volumehelper.RoundUpGiB(req.GetCapacityRange().GetLimitBytes()))
-	if (maxVolSize > 0) && (maxVolSize < requestGiB) {
-		return nil, status.Error(codes.InvalidArgument, "After round-up, volume size exceeds the limit specified")
-	}
-
-	if diskParams.Location == "" {
-		diskParams.Location = d.cloud.Location
-	}
-
-	localCloud := d.cloud
-
-	if diskParams.UserAgent != "" {
-		localCloud, err = azureutils.GetCloudProvider(d.kubeconfig, d.cloudConfigSecretName, d.cloudConfigSecretNamespace, diskParams.UserAgent, d.allowEmptyCloudConfig)
-		if err != nil {
-			return nil, fmt.Errorf("create cloud with UserAgent(%s) failed with: (%s)", diskParams.UserAgent, err)
-		}
-	}
-=======
 	requestGiB := consts.MinimumDiskSizeGiB
 
 	if req.GetCapacityRange() != nil {
@@ -126,6 +101,10 @@
 		diskParams.Location = d.cloud.Location
 	}
 
+	if diskParams.Location == "" {
+		diskParams.Location = d.cloud.Location
+	}
+
 	localCloud := d.cloud
 
 	if diskParams.UserAgent != "" {
@@ -142,8 +121,6 @@
 			return nil, err
 		}
 	}
-
->>>>>>> 9186f3f0
 	if azureutils.IsAzureStackCloud(localCloud.Config.Cloud, localCloud.Config.DisableAzureStackCloud) {
 		if diskParams.MaxShares > 1 {
 			return nil, status.Error(codes.InvalidArgument, fmt.Sprintf("Invalid maxShares value: %d as Azure Stack does not support shared disk.", diskParams.MaxShares))
@@ -153,11 +130,7 @@
 	if diskParams.DiskName == "" {
 		diskParams.DiskName = name
 	}
-<<<<<<< HEAD
-	diskParams.DiskName = azureutils.CreateValidDiskName(diskParams.DiskName)
-=======
 	diskParams.DiskName = azureutils.CreateValidDiskName(diskParams.DiskName, false)
->>>>>>> 9186f3f0
 
 	if diskParams.ResourceGroup == "" {
 		diskParams.ResourceGroup = d.cloud.ResourceGroup
@@ -169,11 +142,7 @@
 		return nil, err
 	}
 
-<<<<<<< HEAD
-	if _, err = azureutils.NormalizeCachingMode(diskParams.CachingMode); err != nil {
-=======
 	if _, err = azureutils.NormalizeCachingMode(diskParams.CachingMode, diskParams.MaxShares); err != nil {
->>>>>>> 9186f3f0
 		return nil, err
 	}
 
@@ -208,15 +177,10 @@
 		}
 	}
 
-<<<<<<< HEAD
 	if d.enableDiskCapacityCheck {
 		if ok, err := d.checkDiskCapacity(ctx, diskParams.SubscriptionID, diskParams.ResourceGroup, diskParams.DiskName, requestGiB); !ok {
 			return nil, err
 		}
-=======
-	if ok, err := d.checkDiskCapacity(ctx, diskParams.SubscriptionID, diskParams.ResourceGroup, diskParams.DiskName, requestGiB); !ok {
-		return nil, err
->>>>>>> 9186f3f0
 	}
 
 	mc := metrics.NewMetricContext(consts.AzureDiskCSIDriverName, "controller_create_volume", d.cloud.ResourceGroup, d.cloud.SubscriptionID, d.Name)
@@ -369,11 +333,7 @@
 	caps := []*csi.VolumeCapability{volCap}
 	maxShares, err := azureutils.GetMaxShares(req.GetVolumeContext())
 	if err != nil {
-<<<<<<< HEAD
-		return nil, status.Error(codes.InvalidArgument, "MaxShares value not supported")
-=======
 		return nil, status.Error(codes.InvalidArgument, fmt.Sprintf("invalid value specified by maxShares parameter: %s", err.Error()))
->>>>>>> 9186f3f0
 	}
 
 	if !azureutils.IsValidVolumeCapabilities(caps, maxShares) {
@@ -430,7 +390,7 @@
 		}
 		klog.V(2).Infof("Trying to attach volume %q to node %q", diskURI, nodeName)
 
-		asyncAttach := isAsyncAttachEnabled(d.enableAsyncAttach, volumeContext)
+		asyncAttach := azureutils.IsAsyncAttachEnabled(d.enableAsyncAttach, volumeContext)
 		lun, err = d.cloud.AttachDisk(ctx, asyncAttach, diskName, diskURI, nodeName, cachingMode, disk)
 		if err == nil {
 			klog.V(2).Infof("Attach operation successful: volume %q attached to node %q.", diskURI, nodeName)
@@ -511,7 +471,6 @@
 	diskURI := req.GetVolumeId()
 	if len(diskURI) == 0 {
 		return nil, status.Error(codes.InvalidArgument, "Volume ID missing in the request")
-<<<<<<< HEAD
 	}
 
 	volumeCapabilities := req.GetVolumeCapabilities()
@@ -522,24 +481,9 @@
 	params := req.GetParameters()
 	maxShares, err := azureutils.GetMaxShares(params)
 	if err != nil {
-		return nil, status.Error(codes.InvalidArgument, "MaxShares value not supported")
-	}
-
-=======
-	}
-
-	volumeCapabilities := req.GetVolumeCapabilities()
-	if volumeCapabilities == nil {
-		return nil, status.Error(codes.InvalidArgument, "VolumeCapabilities missing in the request")
-	}
-
-	params := req.GetParameters()
-	maxShares, err := azureutils.GetMaxShares(params)
-	if err != nil {
 		return nil, status.Error(codes.InvalidArgument, fmt.Sprintf("invalid value specified by maxShares parameter: %s", err.Error()))
 	}
 
->>>>>>> 9186f3f0
 	if !azureutils.IsValidVolumeCapabilities(volumeCapabilities, maxShares) {
 		return &csi.ValidateVolumeCapabilitiesResponse{Message: "VolumeCapabilities are invalid"}, nil
 	}
@@ -1058,26 +1002,6 @@
 	}
 	if subsID = azureutils.GetSubscriptionIDFromURI(snapshotID); subsID == "" {
 		return "", "", "", fmt.Errorf("cannot get SubscriptionID from %s", snapshotID)
-<<<<<<< HEAD
 	}
 	return snapshotName, resourceGroup, subsID, err
-}
-
-func isAsyncAttachEnabled(defaultValue bool, volumeContext map[string]string) bool {
-	for k, v := range volumeContext {
-		switch strings.ToLower(k) {
-		case consts.EnableAsyncAttachField:
-			if strings.EqualFold(v, consts.TrueValue) {
-				return true
-			}
-			if strings.EqualFold(v, consts.FalseValue) {
-				return false
-			}
-		}
-	}
-	return defaultValue
-=======
-	}
-	return snapshotName, resourceGroup, subsID, err
->>>>>>> 9186f3f0
 }