--- conflicted
+++ resolved
@@ -87,11 +87,7 @@
 	params := req.GetVolumeContext()
 	maxShares, err := azureutils.GetMaxShares(params)
 	if err != nil {
-<<<<<<< HEAD
 		return nil, status.Error(codes.InvalidArgument, fmt.Sprintf("invalid value specified by maxShares parameter: %s", err.Error()))
-=======
-		return nil, status.Error(codes.InvalidArgument, "MaxShares value not supported")
->>>>>>> 8bee39b3
 	}
 
 	if !azureutils.IsValidVolumeCapabilities([]*csi.VolumeCapability{volumeCapability}, maxShares) {
@@ -264,11 +260,7 @@
 	params := req.GetVolumeContext()
 	maxShares, err := azureutils.GetMaxShares(params)
 	if err != nil {
-<<<<<<< HEAD
 		return nil, status.Error(codes.InvalidArgument, fmt.Sprintf("invalid value specified by maxShares parameter: %s", err.Error()))
-=======
-		return nil, status.Error(codes.InvalidArgument, "MaxShares value not supported")
->>>>>>> 8bee39b3
 	}
 
 	if !azureutils.IsValidVolumeCapabilities([]*csi.VolumeCapability{volumeCapability}, maxShares) {
@@ -285,11 +277,7 @@
 		return nil, status.Error(codes.InvalidArgument, "Target path not provided")
 	}
 
-<<<<<<< HEAD
 	err = d.nodeProvisioner.PreparePublishPath(target)
-=======
-	err = preparePublishPath(target, d.mounter)
->>>>>>> 8bee39b3
 	if err != nil {
 		return nil, status.Error(codes.Internal, fmt.Sprintf("Target path could not be prepared: %v", err))
 	}
@@ -544,23 +532,16 @@
 		}
 	}
 
-<<<<<<< HEAD
-	devicePath, err := d.nodeProvisioner.GetDevicePathWithMountPath(volumePath)
-=======
 	if acquired := d.volumeLocks.TryAcquire(volumeID); !acquired {
 		return nil, status.Errorf(codes.Aborted, volumeOperationAlreadyExistsFmt, volumeID)
 	}
 	defer d.volumeLocks.Release(volumeID)
 
-	devicePath, err := getDevicePathWithMountPath(volumePath, d.mounter)
->>>>>>> 8bee39b3
+	devicePath, err := d.nodeProvisioner.GetDevicePathWithMountPath(volumePath)
 	if err != nil {
 		return nil, status.Errorf(codes.NotFound, err.Error())
 	}
 
-<<<<<<< HEAD
-	if err := d.nodeProvisioner.Resize(devicePath, volumePath); err != nil {
-=======
 	if d.enableDiskOnlineResize {
 		klog.Errorf("NodeExpandVolume begin to rescan device %s on volume(%s)", devicePath, volumeID)
 		if err := rescanVolume(d.ioHandler, devicePath); err != nil {
@@ -568,8 +549,7 @@
 		}
 	}
 
-	if err := resizeVolume(devicePath, volumePath, d.mounter); err != nil {
->>>>>>> 8bee39b3
+	if err := d.nodeProvisioner.Resize(devicePath, volumePath); err != nil {
 		return nil, status.Errorf(codes.Internal, "Could not resize volume %q (%q):  %v", volumeID, devicePath, err)
 	}
 
