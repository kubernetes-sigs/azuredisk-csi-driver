//go:build azurediskv2
// +build azurediskv2

/*
Copyright 2017 The Kubernetes Authors.

Licensed under the Apache License, Version 2.0 (the "License");
you may not use this file except in compliance with the License.
You may obtain a copy of the License at

    http://www.apache.org/licenses/LICENSE-2.0

Unless required by applicable law or agreed to in writing, software
distributed under the License is distributed on an "AS IS" BASIS,
WITHOUT WARRANTIES OR CONDITIONS OF ANY KIND, either express or implied.
See the License for the specific language governing permissions and
limitations under the License.
*/

package azuredisk

import (
	"context"
	"flag"
	"fmt"
	"os"
	"strings"
	"sync"
	"time"

	"github.com/container-storage-interface/spec/lib/go/csi"

	v1 "k8s.io/api/core/v1"
	"k8s.io/apimachinery/pkg/api/errors"
	metav1 "k8s.io/apimachinery/pkg/apis/meta/v1"
	apiRuntime "k8s.io/apimachinery/pkg/runtime"
	clientset "k8s.io/client-go/kubernetes"
	"k8s.io/client-go/rest"
	"k8s.io/client-go/tools/leaderelection/resourcelock"
	"k8s.io/klog/v2"
	"k8s.io/klog/v2/klogr"
	"k8s.io/kubernetes/pkg/volume/util/hostutil"

	clientgoscheme "k8s.io/client-go/kubernetes/scheme"
	v1core "k8s.io/client-go/kubernetes/typed/core/v1"
	"k8s.io/client-go/tools/record"
	diskv1beta1 "sigs.k8s.io/azuredisk-csi-driver/pkg/apis/azuredisk/v1beta1"
	consts "sigs.k8s.io/azuredisk-csi-driver/pkg/azureconstants"
	"sigs.k8s.io/azuredisk-csi-driver/pkg/azureutils"
	"sigs.k8s.io/azuredisk-csi-driver/pkg/controller"
	csicommon "sigs.k8s.io/azuredisk-csi-driver/pkg/csi-common"
	"sigs.k8s.io/azuredisk-csi-driver/pkg/optimization"
	"sigs.k8s.io/azuredisk-csi-driver/pkg/provisioner"
	volumehelper "sigs.k8s.io/azuredisk-csi-driver/pkg/util"
	"sigs.k8s.io/azuredisk-csi-driver/pkg/workflow"
	azurecloudconsts "sigs.k8s.io/cloud-provider-azure/pkg/consts"
	"sigs.k8s.io/controller-runtime/pkg/manager"
)

var isControllerPlugin = flag.Bool("is-controller-plugin", false, "Boolean flag to indicate this instance is running as controller.")
var isNodePlugin = flag.Bool("is-node-plugin", false, "Boolean flag to indicate this instance is running as node daemon.")
var driverObjectNamespace = flag.String("driver-object-namespace", consts.DefaultAzureDiskCrdNamespace, "The namespace where driver related custom resources are created.")
var heartbeatFrequencyInSec = flag.Int("heartbeat-frequency-in-sec", 30, "Frequency in seconds at which node driver sends heartbeat.")
var controllerLeaseDurationInSec = flag.Int("lease-duration-in-sec", 15, "The duration that non-leader candidates will wait to force acquire leadership")
var controllerLeaseRenewDeadlineInSec = flag.Int("lease-renew-deadline-in-sec", 10, "The duration that the acting controlplane will retry refreshing leadership before giving up.")
var controllerLeaseRetryPeriodInSec = flag.Int("lease-retry-period-in-sec", 2, "The duration the LeaderElector clients should wait between tries of actions.")
var isTestRun = flag.Bool("is-test-run", false, "Boolean flag to indicate whether this instance is being used for sanity or integration tests")

// OutputCallDepth is the stack depth where we can find the origin of this call
const OutputCallDepth = 6

// DefaultPrefixLength is the length of the log prefix that we have to strip out
// when logging klogv1 to klogv2
const DefaultPrefixLength = 30

// DriverV2 implements all interfaces of CSI drivers
type DriverV2 struct {
	DriverCore
	nodeProvisioner                   NodeProvisioner
	cloudProvisioner                  controller.CloudProvisioner
	crdProvisioner                    CrdProvisioner
	volumeLocks                       *volumehelper.VolumeLocks
	objectNamespace                   string
	nodePartition                     string
	controllerPartition               string
	heartbeatFrequencyInSec           int
	controllerLeaseDurationInSec      int
	controllerLeaseRenewDeadlineInSec int
	controllerLeaseRetryPeriodInSec   int
	kubeConfig                        *rest.Config
	kubeClient                        *clientset.Clientset
	deviceChecker                     *deviceChecker
	kubeClientQPS                     int
}

// NewDriver creates a driver object.
func NewDriver(options *DriverOptions) CSIDriver {
	return newDriverV2(options, *driverObjectNamespace, "default", "default", *heartbeatFrequencyInSec, *controllerLeaseDurationInSec, *controllerLeaseRenewDeadlineInSec, *controllerLeaseRetryPeriodInSec)
}

// newDriverV2 Creates a NewCSIDriver object. Assumes vendor version is equal to driver version &
// does not support optional driver plugin info manifest field. Refer to CSI spec for more details.
func newDriverV2(options *DriverOptions,
	driverObjectNamespace string,
	nodePartition string,
	controllerPartition string,
	heartbeatFrequency int,
	leaseDurationInSec int,
	leaseRenewDeadlineInSec int,
	leaseRetryPeriodInSec int) *DriverV2 {

	klog.Warning("Using DriverV2")
	driver := DriverV2{}
	driver.Name = options.DriverName
	driver.Version = driverVersion
	driver.objectNamespace = driverObjectNamespace
	driver.nodePartition = nodePartition
	driver.controllerPartition = controllerPartition
	driver.heartbeatFrequencyInSec = heartbeatFrequency
	driver.controllerLeaseDurationInSec = leaseDurationInSec
	driver.controllerLeaseRenewDeadlineInSec = leaseRenewDeadlineInSec
	driver.controllerLeaseRetryPeriodInSec = leaseRetryPeriodInSec
	driver.NodeID = options.NodeID
	driver.VolumeAttachLimit = options.VolumeAttachLimit
	driver.volumeLocks = volumehelper.NewVolumeLocks()
	driver.ready = make(chan struct{})
	driver.perfOptimizationEnabled = options.EnablePerfOptimization
	driver.cloudConfigSecretName = options.CloudConfigSecretName
	driver.cloudConfigSecretNamespace = options.CloudConfigSecretNamespace
	driver.customUserAgent = options.CustomUserAgent
	driver.userAgentSuffix = options.UserAgentSuffix
	driver.useCSIProxyGAInterface = options.UseCSIProxyGAInterface
	driver.enableDiskOnlineResize = options.EnableDiskOnlineResize
	driver.allowEmptyCloudConfig = options.AllowEmptyCloudConfig
	driver.enableAsyncAttach = options.EnableAsyncAttach
	driver.enableListVolumes = options.EnableListVolumes
	driver.enableListSnapshots = options.EnableListVolumes
	driver.supportZone = options.SupportZone
	driver.getNodeInfoFromLabels = options.GetNodeInfoFromLabels
	driver.enableDiskCapacityCheck = options.EnableDiskCapacityCheck
	driver.volumeLocks = volumehelper.NewVolumeLocks()
	driver.ioHandler = azureutils.NewOSIOHandler()
	driver.hostUtil = hostutil.NewHostUtil()
	driver.deviceChecker = &deviceChecker{lock: sync.RWMutex{}, entry: nil}
	driver.kubeClientQPS = options.RestClientQPS

	topologyKey = fmt.Sprintf("topology.%s/zone", driver.Name)
	return &driver
}

// Run driver initialization
func (d *DriverV2) Run(endpoint, kubeconfig string, disableAVSetNodes, testingMock bool) {
	versionMeta, err := GetVersionYAML(d.Name)
	if err != nil {
		klog.Fatalf("%v", err)
	}
	klog.Infof("\nDRIVER INFORMATION:\n-------------------\n%s\n\nStreaming logs below:", versionMeta)

	d.kubeConfig, err = azureutils.GetKubeConfig(kubeconfig)
	if err != nil || d.kubeConfig == nil {
		klog.Fatalf("failed to get kube config (%s), error: %v. Exiting application...", kubeconfig, err)
	}

	d.kubeClient, err = azureutils.GetKubeClient(kubeconfig)
	if err != nil || d.kubeClient == nil {
		klog.Fatalf("failed to get kubeclient with kubeconfig (%s), error: %v. Exiting application...", kubeconfig, err)
	}

	d.kubeConfig.QPS = float32(d.kubeClientQPS)
	d.kubeConfig.Burst = d.kubeClientQPS * 2
	// d.crdProvisioner is set by NewFakeDriver for unit tests.
	if d.crdProvisioner == nil {
		d.crdProvisioner, err = provisioner.NewCrdProvisioner(d.kubeConfig, d.objectNamespace)
		if err != nil {
			klog.Fatalf("Failed to get crd provisioner. Error: %v", err)
		}
	}

	// d.cloudProvisioner is set by NewFakeDriver for unit tests.
	if d.cloudProvisioner == nil {
		userAgent := GetUserAgent(d.Name, d.customUserAgent, d.userAgentSuffix)
		klog.V(2).Infof("driver userAgent: %s", userAgent)

		d.cloudProvisioner, err = provisioner.NewCloudProvisioner(d.kubeClient, d.cloudConfigSecretName, d.cloudConfigSecretNamespace, d.getPerfOptimizationEnabled(), topologyKey, userAgent, d.enableDiskOnlineResize)
		if err != nil {
			klog.Fatalf("Failed to get controller provisioner. Error: %v", err)
		}
	}

	if d.vmType != "" {
		klog.V(2).Infof("override VMType(%s) in cloud config as %s", d.cloud.VMType, d.vmType)
		d.cloud.VMType = d.vmType
	}

	if d.NodeID == "" {
		// Disable UseInstanceMetadata for controller to mitigate a timeout issue using IMDS
		// https://github.com/kubernetes-sigs/azuredisk-csi-driver/issues/168
		klog.V(2).Infof("disable UseInstanceMetadata for controller")
<<<<<<< HEAD
		d.cloudProvisioner.GetCloud().Config.UseInstanceMetadata = false

		if d.cloudProvisioner.GetCloud().VMType == azurecloudconsts.VMTypeVMSS && !d.cloudProvisioner.GetCloud().DisableAvailabilitySetNodes {
			if disableAVSetNodes {
				klog.V(2).Infof("DisableAvailabilitySetNodes for controller since current VMType is vmss")
				d.cloudProvisioner.GetCloud().DisableAvailabilitySetNodes = true
			} else {
				klog.Warningf("DisableAvailabilitySetNodes for controller is set as false while current VMType is vmss")
			}
=======
		d.cloud.Config.UseInstanceMetadata = false

		if d.cloud.VMType == consts.VMTypeStandard && d.cloud.DisableAvailabilitySetNodes {
			klog.V(2).Infof("set DisableAvailabilitySetNodes as false since VMType is %s", d.cloud.VMType)
			d.cloud.DisableAvailabilitySetNodes = false
		}

		if d.cloud.VMType == consts.VMTypeVMSS && !d.cloud.DisableAvailabilitySetNodes && disableAVSetNodes {
			klog.V(2).Infof("DisableAvailabilitySetNodes for controller since current VMType is vmss")
			d.cloud.DisableAvailabilitySetNodes = true
>>>>>>> 5b924d48
		}
		klog.V(2).Infof("cloud: %s, location: %s, rg: %s, VMType: %s, PrimaryScaleSetName: %s, PrimaryAvailabilitySetName: %s, DisableAvailabilitySetNodes: %v", d.cloud.Cloud, d.cloud.Location, d.cloud.ResourceGroup, d.cloud.VMType, d.cloud.PrimaryScaleSetName, d.cloud.PrimaryAvailabilitySetName, d.cloud.DisableAvailabilitySetNodes)
	}

	d.deviceHelper = optimization.NewSafeDeviceHelper()

	if d.getPerfOptimizationEnabled() {
		d.nodeInfo, err = optimization.NewNodeInfo(context.Background(), d.cloudProvisioner.GetCloud(), d.NodeID)
		if err != nil {
			klog.Errorf("Failed to get node info. Error: %v", err)
		}
	}

	// d.nodeProvisioner is set by NewFakeDriver for unit tests.
	if d.nodeProvisioner == nil {
		d.nodeProvisioner, err = provisioner.NewNodeProvisioner(d.useCSIProxyGAInterface)
		if err != nil {
			klog.Fatalf("Failed to get node provisioner. Error: %v", err)
		}
	}

	controllerCap := []csi.ControllerServiceCapability_RPC_Type{
		csi.ControllerServiceCapability_RPC_CREATE_DELETE_VOLUME,
		csi.ControllerServiceCapability_RPC_PUBLISH_UNPUBLISH_VOLUME,
		csi.ControllerServiceCapability_RPC_CREATE_DELETE_SNAPSHOT,
		csi.ControllerServiceCapability_RPC_CLONE_VOLUME,
		csi.ControllerServiceCapability_RPC_EXPAND_VOLUME,
		csi.ControllerServiceCapability_RPC_SINGLE_NODE_MULTI_WRITER,
	}
	if d.enableListVolumes {
		controllerCap = append(controllerCap, csi.ControllerServiceCapability_RPC_LIST_VOLUMES, csi.ControllerServiceCapability_RPC_LIST_VOLUMES_PUBLISHED_NODES)
	}
	if d.enableListSnapshots {
		controllerCap = append(controllerCap, csi.ControllerServiceCapability_RPC_LIST_SNAPSHOTS)
	}

	d.AddControllerServiceCapabilities(controllerCap)
	d.AddVolumeCapabilityAccessModes(
		[]csi.VolumeCapability_AccessMode_Mode{
			csi.VolumeCapability_AccessMode_SINGLE_NODE_WRITER,
			csi.VolumeCapability_AccessMode_SINGLE_NODE_READER_ONLY,
			csi.VolumeCapability_AccessMode_SINGLE_NODE_SINGLE_WRITER,
			csi.VolumeCapability_AccessMode_SINGLE_NODE_MULTI_WRITER,
		})
	d.AddNodeServiceCapabilities([]csi.NodeServiceCapability_RPC_Type{
		csi.NodeServiceCapability_RPC_STAGE_UNSTAGE_VOLUME,
		csi.NodeServiceCapability_RPC_EXPAND_VOLUME,
		csi.NodeServiceCapability_RPC_GET_VOLUME_STATS,
		csi.NodeServiceCapability_RPC_SINGLE_NODE_MULTI_WRITER,
	})

	// cancel the context the controller manager will be running under, if receive SIGTERM or SIGINT
	ctx := context.Background()

	// Start the controllers if this is a controller plug-in
	if *isControllerPlugin {
		go d.StartControllersAndDieOnExit(ctx)
	}

	// Register the AzDriverNode
	if *isNodePlugin {
		d.RegisterAzDriverNodeOrDie(ctx)
	}

	// Start the CSI endpoint/server
	s := csicommon.NewNonBlockingGRPCServer()
	// Driver d acts as IdentityServer, ControllerServer and NodeServer
	s.Start(endpoint, d, d, d, testingMock)

	// Start sending hearbeat and mark node as ready
	if *isNodePlugin {
		go d.RunAzDriverNodeHeartbeatLoop(ctx)
	}

	// Signal that the driver is ready.
	d.signalReady()

	// Wait for the GRPC Server to exit
	s.Wait()
}

// StartControllersAndDieOnExit starts all the controllers for a certain object partition
func (d *DriverV2) StartControllersAndDieOnExit(ctx context.Context) {
	log := klogr.New().WithName("AzDiskControllerManager").WithValues("namespace", d.objectNamespace).WithValues("partition", d.controllerPartition)

	leaseDuration := time.Duration(d.controllerLeaseDurationInSec) * time.Second
	renewDeadline := time.Duration(d.controllerLeaseRenewDeadlineInSec) * time.Second
	retryPeriod := time.Duration(d.controllerLeaseRetryPeriodInSec) * time.Second
	scheme := apiRuntime.NewScheme()
	clientgoscheme.AddToScheme(scheme)
	diskv1beta1.AddToScheme(scheme)

	// Setup a Manager
	klog.V(2).Info("Setting up controller manager")
	mgr, err := manager.New(d.kubeConfig, manager.Options{
		Scheme:                        scheme,
		Logger:                        log,
		LeaderElection:                true,
		LeaderElectionResourceLock:    resourcelock.LeasesResourceLock,
		LeaderElectionNamespace:       d.objectNamespace,
		LeaderElectionID:              d.controllerPartition,
		LeaseDuration:                 &leaseDuration,
		RenewDeadline:                 &renewDeadline,
		RetryPeriod:                   &retryPeriod,
		LeaderElectionReleaseOnCancel: true,
		MetricsBindAddress:            ":8090"})
	if err != nil {
		klog.Errorf("Unable to set up overall controller manager. Error: %v. Exiting application...", err)
		os.Exit(1)
	}

	// Initialize the driver event recorder
	eventBroadcaster := record.NewBroadcaster()
	eventBroadcaster.StartRecordingToSink(&v1core.EventSinkImpl{Interface: d.kubeClient.CoreV1().Events("")})
	eventRecorder := eventBroadcaster.NewRecorder(clientgoscheme.Scheme, v1.EventSource{Component: consts.AzureDiskCSIDriverName})
	sharedState := controller.NewSharedState(d.Name, d.objectNamespace, topologyKey, eventRecorder, mgr.GetClient(), d.crdProvisioner.GetDiskClientSet(), d.kubeClient)

	// Setup a new controller to clean-up AzDriverNodes
	// objects for the nodes which get deleted
	klog.V(2).Info("Initializing AzDriverNode controller")
	_, err = controller.NewAzDriverNodeController(mgr, sharedState)
	if err != nil {
		klog.Errorf("Failed to initialize AzDriverNodeController. Error: %v. Exiting application...", err)
		os.Exit(1)
	}

	klog.V(2).Info("Initializing AzVolumeAttachment controller")
	attachReconciler, err := controller.NewAttachDetachController(mgr, d.cloudProvisioner, d.crdProvisioner, sharedState)
	if err != nil {
		klog.Errorf("Failed to initialize AzVolumeAttachmentController. Error: %v. Exiting application...", err)
		os.Exit(1)
	}

	klog.V(2).Info("Initializing Pod controller")
	podReconciler, err := controller.NewPodController(mgr, sharedState)
	if err != nil {
		klog.Errorf("Failed to initialize PodController. Error: %v. Exiting application...", err)
		os.Exit(1)
	}

	klog.V(2).Info("Initializing Replica controller")
	_, err = controller.NewReplicaController(mgr, sharedState)
	if err != nil {
		klog.Errorf("Failed to initialize ReplicaController. Error: %v. Exiting application...", err)
		os.Exit(1)
	}

	klog.V(2).Info("Initializing AzVolume controller")
	azvReconciler, err := controller.NewAzVolumeController(mgr, d.cloudProvisioner, sharedState)
	if err != nil {
		klog.Errorf("Failed to initialize AzVolumeController. Error: %v. Exiting application...", err)
		os.Exit(1)
	}

	klog.V(2).Info("Initializing PV controller")
	pvReconciler, err := controller.NewPVController(mgr, sharedState)
	if err != nil {
		klog.Errorf("Failed to initialize PVController. Error: %v. Exiting application...", err)
		os.Exit(1)
	}
	klog.V(2).Info("Initializing Node Availability controller")
	_, err = controller.NewNodeAvailabilityController(mgr, sharedState)
	if err != nil {
		klog.Errorf("Failed to initialize NodeAvailabilityController. Error: %v. Exiting application...", err)
		os.Exit(1)
	}
	// This goroutine is preserved for leader controller manager
	// Leader controller manager should recover CRI if possible and clean them up before exiting.
	go func() {
		<-mgr.Elected()
		var errors []error
		ctx, w := workflow.New(ctx)
		defer func() { w.Finish(err) }()
		// recover lost states if necessary
		w.Logger().Infof("Elected as leader; initiating CRI recovery...")
		if err := azvReconciler.Recover(ctx); err != nil {
			errors = append(errors, err)
		}
		if err := attachReconciler.Recover(ctx); err != nil {
			errors = append(errors, err)
		}
		if err := pvReconciler.Recover(ctx); err != nil {
			errors = append(errors, err)
		}
		if err := podReconciler.Recover(ctx); err != nil {
			errors = append(errors, err)
		}
		sharedState.MarkRecoveryComplete()
	}()

	klog.V(2).Info("Starting controller manager")
	if err := mgr.Start(ctx); err != nil {
		klog.Errorf("Controller manager exited: %v", err)
		os.Exit(1)
	}
	// If manager exits, exit the application
	// as recommended for the processes doing
	// leader election
	klog.V(2).Info("Controller manager exited without an error. Exiting application...")
	os.Exit(0)
}

// RegisterAzDriverNodeOrDie creates custom resource for this driverNode
func (d *DriverV2) RegisterAzDriverNodeOrDie(ctx context.Context) {
	var node *v1.Node
	var err error
	if d.NodeID == "" {
		klog.Errorf("NodeID is nil, can not initialize AzDriverNode")
	}

	if !*isTestRun {
		klog.V(2).Infof("Registering AzDriverNode for node (%s)", d.NodeID)
		node, err := d.kubeClient.CoreV1().Nodes().Get(ctx, d.NodeID, metav1.GetOptions{})
		if err != nil || node == nil {
			klog.Errorf("Failed to get node (%s), error: %v", d.NodeID, err)
			err = errors.NewBadRequest("Failed to get node or node not found, can not register the plugin.")
		}
	}

	if err == nil {
		err = d.crdProvisioner.RegisterDriverNode(ctx, node, d.nodePartition, d.NodeID)
	}

	if err != nil {
		klog.Fatalf("Failed to register AzDriverNode, error: %v. Exiting process...", err)
	}
}

// RunAzDriverNodeHeartbeatLoop runs a loop to send heartbeat from the node
func (d *DriverV2) RunAzDriverNodeHeartbeatLoop(ctx context.Context) {

	var err error
	var cachedAzDriverNode *diskv1beta1.AzDriverNode
	azN := d.crdProvisioner.GetDiskClientSet().DiskV1beta1().AzDriverNodes(d.objectNamespace)
	heartbeatFrequency := time.Duration(d.heartbeatFrequencyInSec) * time.Second
	klog.V(1).Infof("Starting heartbeat loop with frequency (%v)", heartbeatFrequency)
	for {

		// Check if we have a cached copy of the
		// If not then get it
		if cachedAzDriverNode == nil {
			klog.V(2).Info("Don't have current AzDriverNodeStatus. Getting current AzDriverNodes status.")
			cachedAzDriverNode, err = azN.Get(context.Background(), strings.ToLower(d.NodeID), metav1.GetOptions{})
			// If we are not able to get the AzDriverNode, just wait and retry
			// In heartbeat loop we don't try to create the AzDriverNode object
			// If the object is deleted, the heartbeat for the node will become stale
			// Scheduler will stop scheduling nodes here
			// An external process should take action to recover this node
			if err != nil || cachedAzDriverNode == nil {
				klog.Errorf("Failed to get AzDriverNode resource from the api server. Error: %v", err)
				time.Sleep(heartbeatFrequency)
				cachedAzDriverNode = nil

				continue
			}
		}

		// Send heartbeat
		azDriverNodeToUpdate := cachedAzDriverNode.DeepCopy()
		timestamp := metav1.Now()
		readyForAllocation := true
		statusMessage := "Driver node healthy."
		klog.V(2).Infof("Updating status for (%v)", azDriverNodeToUpdate)
		if azDriverNodeToUpdate.Status == nil {
			azDriverNodeToUpdate.Status = &diskv1beta1.AzDriverNodeStatus{}
		}
		azDriverNodeToUpdate.Status.ReadyForVolumeAllocation = &readyForAllocation
		azDriverNodeToUpdate.Status.LastHeartbeatTime = &timestamp
		azDriverNodeToUpdate.Status.StatusMessage = &statusMessage
		klog.V(2).Infof("Sending heartbeat ReadyForVolumeAllocation=(%v) LastHeartbeatTime=(%v)", *azDriverNodeToUpdate.Status.ReadyForVolumeAllocation, *azDriverNodeToUpdate.Status.LastHeartbeatTime)
		cachedAzDriverNode, err = azN.UpdateStatus(ctx, azDriverNodeToUpdate, metav1.UpdateOptions{})
		if err != nil {
			klog.Errorf("Failed to update heartbeat for AzDriverNode resource. Error: %v", err)
			cachedAzDriverNode = nil
		}

		// If context is cancelled just return
		select {
		case <-ctx.Done():
			klog.Errorf("Context cancelled, stopped sending heartbeat.")
			return
		default:
			// sleep
			time.Sleep(heartbeatFrequency)
			continue
		}
	}
}

func (d *DriverV2) getVolumeLocks() *volumehelper.VolumeLocks {
	return d.volumeLocks
}

func (d *DriverV2) addControllerFinalizer(finalizers []string, finalizerToAdd string) []string {
	for _, finalizer := range finalizers {
		if finalizer == finalizerToAdd {
			return finalizers
		}
	}
	finalizers = append(finalizers, finalizerToAdd)
	return finalizers
}

func (d *DriverV2) removeControllerFinalizer(finalizers []string, finalizerToRemove string) []string {
	removed := []string{}
	for _, finalizer := range finalizers {
		if finalizer != finalizerToRemove {
			removed = append(removed, finalizer)
		}
	}
	return removed
}<|MERGE_RESOLUTION|>--- conflicted
+++ resolved
@@ -181,23 +181,36 @@
 		userAgent := GetUserAgent(d.Name, d.customUserAgent, d.userAgentSuffix)
 		klog.V(2).Infof("driver userAgent: %s", userAgent)
 
-		d.cloudProvisioner, err = provisioner.NewCloudProvisioner(d.kubeClient, d.cloudConfigSecretName, d.cloudConfigSecretNamespace, d.getPerfOptimizationEnabled(), topologyKey, userAgent, d.enableDiskOnlineResize)
+		d.cloudProvisioner, err = provisioner.NewCloudProvisioner(
+			d.kubeClient,
+			d.cloudConfigSecretName,
+			d.cloudConfigSecretNamespace,
+			d.getPerfOptimizationEnabled(),
+			topologyKey,
+			userAgent,
+			d.enableDiskOnlineResize,
+			d.allowEmptyCloudConfig,
+		)
 		if err != nil {
 			klog.Fatalf("Failed to get controller provisioner. Error: %v", err)
 		}
 	}
 
 	if d.vmType != "" {
-		klog.V(2).Infof("override VMType(%s) in cloud config as %s", d.cloud.VMType, d.vmType)
-		d.cloud.VMType = d.vmType
+		klog.V(2).Infof("override VMType(%s) in cloud config as %s", d.cloudProvisioner.GetCloud().VMType, d.vmType)
+		d.cloudProvisioner.GetCloud().VMType = d.vmType
 	}
 
 	if d.NodeID == "" {
 		// Disable UseInstanceMetadata for controller to mitigate a timeout issue using IMDS
 		// https://github.com/kubernetes-sigs/azuredisk-csi-driver/issues/168
 		klog.V(2).Infof("disable UseInstanceMetadata for controller")
-<<<<<<< HEAD
 		d.cloudProvisioner.GetCloud().Config.UseInstanceMetadata = false
+
+		if d.cloudProvisioner.GetCloud().VMType == azurecloudconsts.VMTypeStandard && d.cloudProvisioner.GetCloud().DisableAvailabilitySetNodes {
+			klog.V(2).Infof("set DisableAvailabilitySetNodes as false since VMType is %s", d.cloudProvisioner.GetCloud().VMType)
+			d.cloudProvisioner.GetCloud().DisableAvailabilitySetNodes = false
+		}
 
 		if d.cloudProvisioner.GetCloud().VMType == azurecloudconsts.VMTypeVMSS && !d.cloudProvisioner.GetCloud().DisableAvailabilitySetNodes {
 			if disableAVSetNodes {
@@ -206,20 +219,8 @@
 			} else {
 				klog.Warningf("DisableAvailabilitySetNodes for controller is set as false while current VMType is vmss")
 			}
-=======
-		d.cloud.Config.UseInstanceMetadata = false
-
-		if d.cloud.VMType == consts.VMTypeStandard && d.cloud.DisableAvailabilitySetNodes {
-			klog.V(2).Infof("set DisableAvailabilitySetNodes as false since VMType is %s", d.cloud.VMType)
-			d.cloud.DisableAvailabilitySetNodes = false
-		}
-
-		if d.cloud.VMType == consts.VMTypeVMSS && !d.cloud.DisableAvailabilitySetNodes && disableAVSetNodes {
-			klog.V(2).Infof("DisableAvailabilitySetNodes for controller since current VMType is vmss")
-			d.cloud.DisableAvailabilitySetNodes = true
->>>>>>> 5b924d48
-		}
-		klog.V(2).Infof("cloud: %s, location: %s, rg: %s, VMType: %s, PrimaryScaleSetName: %s, PrimaryAvailabilitySetName: %s, DisableAvailabilitySetNodes: %v", d.cloud.Cloud, d.cloud.Location, d.cloud.ResourceGroup, d.cloud.VMType, d.cloud.PrimaryScaleSetName, d.cloud.PrimaryAvailabilitySetName, d.cloud.DisableAvailabilitySetNodes)
+		}
+		klog.V(2).Infof("cloud: %s, location: %s, rg: %s, VMType: %s, PrimaryScaleSetName: %s, PrimaryAvailabilitySetName: %s, DisableAvailabilitySetNodes: %v", d.cloudProvisioner.GetCloud().Cloud, d.cloudProvisioner.GetCloud().Location, d.cloudProvisioner.GetCloud().ResourceGroup, d.cloudProvisioner.GetCloud().VMType, d.cloudProvisioner.GetCloud().PrimaryScaleSetName, d.cloudProvisioner.GetCloud().PrimaryAvailabilitySetName, d.cloudProvisioner.GetCloud().DisableAvailabilitySetNodes)
 	}
 
 	d.deviceHelper = optimization.NewSafeDeviceHelper()
