--- conflicted
+++ resolved
@@ -298,13 +298,8 @@
 	// Driver d acts as IdentityServer, ControllerServer and NodeServer
 	s.Start(endpoint, d, d, d, testingMock)
 
-<<<<<<< HEAD
-	// Start sending heartbeat and mark node as ready
-	if d.isNodePlugin {
-=======
 	// Start sending hearbeat and mark node as ready
 	if d.config.NodeConfig.Enabled {
->>>>>>> 173c7a3d
 		go d.runAzDriverNodeHeartbeatLoop(ctx)
 	}
 
