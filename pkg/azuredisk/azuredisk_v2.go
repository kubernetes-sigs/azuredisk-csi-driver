//go:build azurediskv2
// +build azurediskv2

/*
Copyright 2017 The Kubernetes Authors.

Licensed under the Apache License, Version 2.0 (the "License");
you may not use this file except in compliance with the License.
You may obtain a copy of the License at

    http://www.apache.org/licenses/LICENSE-2.0

Unless required by applicable law or agreed to in writing, software
distributed under the License is distributed on an "AS IS" BASIS,
WITHOUT WARRANTIES OR CONDITIONS OF ANY KIND, either express or implied.
See the License for the specific language governing permissions and
limitations under the License.
*/

package azuredisk

import (
	"context"
	"flag"
	"fmt"
	"math/rand"
	"os"
	"strings"
	"sync"
	"time"

	"github.com/container-storage-interface/spec/lib/go/csi"
	"github.com/go-logr/logr"

	v1 "k8s.io/api/core/v1"
	"k8s.io/apimachinery/pkg/api/errors"
	metav1 "k8s.io/apimachinery/pkg/apis/meta/v1"
	apiRuntime "k8s.io/apimachinery/pkg/runtime"
	clientset "k8s.io/client-go/kubernetes"
	"k8s.io/client-go/rest"
	"k8s.io/client-go/tools/cache"
	"k8s.io/client-go/tools/leaderelection/resourcelock"
	"k8s.io/klog/v2"
	"k8s.io/klog/v2/klogr"
	"k8s.io/kubernetes/pkg/volume/util/hostutil"

	clientgoscheme "k8s.io/client-go/kubernetes/scheme"
	v1core "k8s.io/client-go/kubernetes/typed/core/v1"
	"k8s.io/client-go/tools/record"
	azdiskv1beta2 "sigs.k8s.io/azuredisk-csi-driver/pkg/apis/azuredisk/v1beta2"
	azdisk "sigs.k8s.io/azuredisk-csi-driver/pkg/apis/client/clientset/versioned"
	azdiskinformers "sigs.k8s.io/azuredisk-csi-driver/pkg/apis/client/informers/externalversions"
	azdiskinformertypes "sigs.k8s.io/azuredisk-csi-driver/pkg/apis/client/informers/externalversions/azuredisk/v1beta2"
	consts "sigs.k8s.io/azuredisk-csi-driver/pkg/azureconstants"
	"sigs.k8s.io/azuredisk-csi-driver/pkg/azureutils"
	"sigs.k8s.io/azuredisk-csi-driver/pkg/controller"
	csicommon "sigs.k8s.io/azuredisk-csi-driver/pkg/csi-common"
	"sigs.k8s.io/azuredisk-csi-driver/pkg/optimization"
	"sigs.k8s.io/azuredisk-csi-driver/pkg/provisioner"
	volumehelper "sigs.k8s.io/azuredisk-csi-driver/pkg/util"
	"sigs.k8s.io/azuredisk-csi-driver/pkg/workflow"
	azurecloudconsts "sigs.k8s.io/cloud-provider-azure/pkg/consts"
	"sigs.k8s.io/controller-runtime/pkg/manager"
)

var isTestRun = flag.Bool("is-test-run", false, "Boolean flag to indicate whether this instance is being used for sanity or integration tests")

// Deprecated command-line parameters
var isControllerPlugin = flag.Bool("is-controller-plugin", consts.IsControllerPlugin, "Boolean flag to indicate this instance is running as controller.")
var isNodePlugin = flag.Bool("is-node-plugin", consts.IsNodePlugin, "Boolean flag to indicate this instance is running as node daemon.")
var driverObjectNamespace = flag.String("driver-object-namespace", consts.DefaultAzureDiskCrdNamespace, "The namespace where driver related custom resources are created.")
var heartbeatFrequencyInSec = flag.Int("heartbeat-frequency-in-sec", consts.HeartbeatFrequencyInSec, "Frequency in seconds at which node driver sends heartbeat.")
var controllerLeaseDurationInSec = flag.Int("lease-duration-in-sec", consts.ControllerLeaseDurationInSec, "The duration that non-leader candidates will wait to force acquire leadership")
var controllerLeaseRenewDeadlineInSec = flag.Int("lease-renew-deadline-in-sec", consts.ControllerLeaseRenewDeadlineInSec, "The duration that the acting controlplane will retry refreshing leadership before giving up.")
var controllerLeaseRetryPeriodInSec = flag.Int("lease-retry-period-in-sec", consts.ControllerLeaseRetryPeriodInSec, "The duration the LeaderElector clients should wait between tries of actions.")
var leaderElectionNamespace = flag.String("leader-election-namespace", consts.ReleaseNamespace, "The leader election namespace for controller")
var nodePartition = flag.String("node-partition", consts.DefaultNodePartitionName, "The partition name for node plugin.")
var controllerPartition = flag.String("controller-partition", consts.DefaultControllerPartitionName, "The partition name for controller plugin.")

// OutputCallDepth is the stack depth where we can find the origin of this call
const OutputCallDepth = 6

// DefaultPrefixLength is the length of the log prefix that we have to strip out
// when logging klogv1 to klogv2
const DefaultPrefixLength = 30

type azDriverNodeStatus string

const (
	azDriverNodeInitializing azDriverNodeStatus = "Driver node initializing."
	azDriverNodeHealthy      azDriverNodeStatus = "Driver node healthy."
)

// DriverV2 implements all interfaces of CSI drivers
type DriverV2 struct {
	DriverCore
	nodeProvisioner                   NodeProvisioner
	cloudProvisioner                  controller.CloudProvisioner
	crdProvisioner                    CrdProvisioner
	volumeLocks                       *volumehelper.VolumeLocks
	objectNamespace                   string
	nodePartition                     string
	controllerPartition               string
	heartbeatFrequencyInSec           int
	controllerLeaseDurationInSec      int
	controllerLeaseRenewDeadlineInSec int
	controllerLeaseRetryPeriodInSec   int
	leaderElectionNamespace           string
	kubeConfig                        *rest.Config
	kubeClient                        *clientset.Clientset
	azdiskClient                      azdisk.Interface
	azDriverNodeInformer              azdiskinformertypes.AzDriverNodeInformer
	deviceChecker                     *deviceChecker
	kubeClientQPS                     int
	isControllerPlugin                bool
	isNodePlugin                      bool
}

// NewDriver creates a driver object.
func NewDriver(config *azdiskv1beta2.AzDiskDriverConfiguration) CSIDriver {
	getDriverConfig(config)
	return newDriverV2(config)
}

func getDriverConfig(driverConfig *azdiskv1beta2.AzDiskDriverConfiguration) {
	if driverConfig.ObjectNamespace == "" {
		driverConfig.Endpoint = *driverObjectNamespace
		if consts.CommandLineParams["driver-object-namespace"] == 1 {
			consts.CommandLineParams["driver-object-namespace"] = 2
		}
	}
	if driverConfig.ControllerConfig.Enabled == nil {
		driverConfig.ControllerConfig.Enabled = isControllerPlugin
		if consts.CommandLineParams["is-controller-plugin"] == 1 {
			consts.CommandLineParams["is-controller-plugin"] = 2
		}
	}
	if driverConfig.ControllerConfig.LeaseDurationInSec == nil {
		driverConfig.ControllerConfig.LeaseDurationInSec = controllerLeaseDurationInSec
		if consts.CommandLineParams["lease-duration-in-sec"] == 1 {
			consts.CommandLineParams["lease-duration-in-sec"] = 2
		}
	}
	if driverConfig.ControllerConfig.LeaseRenewDeadlineInSec == nil {
		driverConfig.ControllerConfig.LeaseRenewDeadlineInSec = controllerLeaseRenewDeadlineInSec
		if consts.CommandLineParams["lease-renew-deadline-in-sec"] == 1 {
			consts.CommandLineParams["lease-renew-deadline-in-sec"] = 2
		}
	}
	if driverConfig.ControllerConfig.LeaseRetryPeriodInSec == nil {
		driverConfig.ControllerConfig.LeaseRetryPeriodInSec = controllerLeaseRetryPeriodInSec
		if consts.CommandLineParams["lease-retry-period-in-sec"] == 1 {
			consts.CommandLineParams["lease-retry-period-in-sec"] = 2
		}
	}
	if driverConfig.ControllerConfig.LeaderElectionNamespace == "" {
		driverConfig.ControllerConfig.LeaderElectionNamespace = *leaderElectionNamespace
		if consts.CommandLineParams["leader-election-namespace"] == 1 {
			consts.CommandLineParams["leader-election-namespace"] = 2
		}
	}
	if driverConfig.ControllerConfig.PartitionName == "" {
		driverConfig.ControllerConfig.PartitionName = *controllerPartition
		if consts.CommandLineParams["controller-partition"] == 1 {
			consts.CommandLineParams["controller-partition"] = 2
		}
	}
	if driverConfig.NodeConfig.Enabled == nil {
		driverConfig.NodeConfig.Enabled = isNodePlugin
		if consts.CommandLineParams["is-node-plugin"] == 1 {
			consts.CommandLineParams["is-node-plugin"] = 2
		}
	}
	if driverConfig.NodeConfig.HeartbeatFrequencyInSec == nil {
		driverConfig.NodeConfig.HeartbeatFrequencyInSec = heartbeatFrequencyInSec
		if consts.CommandLineParams["heartbeat-frequency-in-sec"] == 1 {
			consts.CommandLineParams["heartbeat-frequency-in-sec"] = 2
		}
	}
	if driverConfig.NodeConfig.PartitionName == "" {
		driverConfig.NodeConfig.PartitionName = *nodePartition
		if consts.CommandLineParams["node-partition"] == 1 {
			consts.CommandLineParams["node-partition"] = 2
		}
	}

	// Emit warning log for using deprecated command-line parameters
	for key, val := range consts.CommandLineParams {
		if val == 1 {
			klog.Warningf("the command-line parameter %v is deprecated and its value is overridden by CongfigMap", key)
		} else if val == 2 {
			klog.Warningf("the command-line parameter %v is deprecated, using CongfigMap instead", key)
		}
	}
}

// newDriverV2 Creates a NewCSIDriver object. Assumes vendor version is equal to driver version &
// does not support optional driver plugin info manifest field. Refer to CSI spec for more details.
func newDriverV2(config *azdiskv1beta2.AzDiskDriverConfiguration) *DriverV2 {

	klog.Warning("Using DriverV2")
	driver := DriverV2{}
	driver.Name = config.DriverName
	driver.Version = driverVersion
	driver.objectNamespace = config.ObjectNamespace
	driver.nodePartition = config.NodeConfig.PartitionName
	driver.controllerPartition = config.ControllerConfig.PartitionName
	driver.heartbeatFrequencyInSec = *config.NodeConfig.HeartbeatFrequencyInSec
	driver.controllerLeaseDurationInSec = *config.ControllerConfig.LeaseDurationInSec
	driver.controllerLeaseRenewDeadlineInSec = *config.ControllerConfig.LeaseRenewDeadlineInSec
	driver.controllerLeaseRetryPeriodInSec = *config.ControllerConfig.LeaseRetryPeriodInSec
	driver.leaderElectionNamespace = config.ControllerConfig.LeaderElectionNamespace
	driver.NodeID = config.NodeConfig.NodeID
	driver.VolumeAttachLimit = *config.NodeConfig.VolumeAttachLimit
	driver.volumeLocks = volumehelper.NewVolumeLocks()
	driver.ready = make(chan struct{})
	driver.perfOptimizationEnabled = *config.NodeConfig.EnablePerfOptimization
	driver.cloudConfigSecretName = config.CloudConfig.SecretName
	driver.cloudConfigSecretNamespace = config.CloudConfig.SecretNamespace
	driver.customUserAgent = config.CloudConfig.CustomUserAgent
	driver.userAgentSuffix = config.CloudConfig.UserAgentSuffix
	driver.useCSIProxyGAInterface = *config.NodeConfig.UseCSIProxyGAInterface
	driver.enableDiskOnlineResize = *config.ControllerConfig.EnableDiskOnlineResize
	driver.allowEmptyCloudConfig = *config.CloudConfig.AllowEmptyCloudConfig
	driver.enableAsyncAttach = *config.ControllerConfig.EnableAsyncAttach
	driver.enableListVolumes = *config.ControllerConfig.EnableListVolumes
	driver.enableListSnapshots = *config.ControllerConfig.EnableListSnapshots
	driver.supportZone = *config.NodeConfig.SupportZone
	driver.getNodeInfoFromLabels = *config.NodeConfig.GetNodeInfoFromLabels
	driver.enableDiskCapacityCheck = *config.ControllerConfig.EnableDiskCapacityCheck
	driver.volumeLocks = volumehelper.NewVolumeLocks()
	driver.ioHandler = azureutils.NewOSIOHandler()
	driver.hostUtil = hostutil.NewHostUtil()
	driver.deviceChecker = &deviceChecker{lock: sync.RWMutex{}, entry: nil}
	driver.kubeClientQPS = *config.ClientConfig.KubeClientQPS
	driver.isControllerPlugin = *config.ControllerConfig.Enabled
	driver.isNodePlugin = *config.NodeConfig.Enabled

	topologyKey = fmt.Sprintf("topology.%s/zone", driver.Name)
	return &driver
}

// Run driver initialization
func (d *DriverV2) Run(endpoint, kubeconfig string, disableAVSetNodes, testingMock bool) {
	versionMeta, err := GetVersionYAML(d.Name)
	if err != nil {
		klog.Fatalf("%v", err)
	}
	klog.Infof("\nDRIVER INFORMATION:\n-------------------\n%s\n\nStreaming logs below:", versionMeta)

	d.kubeConfig, err = azureutils.GetKubeConfig(kubeconfig)
	if err != nil || d.kubeConfig == nil {
		klog.Fatalf("failed to get kube config (%s), error: %v. Exiting application...", kubeconfig, err)
	}

	d.kubeClient, err = azureutils.GetKubeClient(kubeconfig)
	if err != nil || d.kubeClient == nil {
		klog.Fatalf("failed to get kubeclient with kubeconfig (%s), error: %v. Exiting application...", kubeconfig, err)
	}

	d.kubeConfig.QPS = float32(d.kubeClientQPS)
	d.kubeConfig.Burst = d.kubeClientQPS * 2

	d.azdiskClient, err = azureutils.GetAzDiskClient(d.kubeConfig)
	if err != nil || d.azdiskClient == nil {
		klog.Fatalf("failed to get azdiskclient with kubeconfig (%s), error: %v. Exiting application...", kubeconfig, err)
	}

	// d.crdProvisioner is set by NewFakeDriver for unit tests.
	if d.crdProvisioner == nil {
		d.crdProvisioner, err = provisioner.NewCrdProvisioner(d.azdiskClient, d.objectNamespace)
		if err != nil {
			klog.Fatalf("Failed to get crd provisioner. Error: %v", err)
		}
	}

	// d.cloudProvisioner is set by NewFakeDriver for unit tests.
	if d.cloudProvisioner == nil {
		userAgent := GetUserAgent(d.Name, d.customUserAgent, d.userAgentSuffix)
		klog.V(2).Infof("driver userAgent: %s", userAgent)

		d.cloudProvisioner, err = provisioner.NewCloudProvisioner(
			d.kubeClient,
			d.cloudConfigSecretName,
			d.cloudConfigSecretNamespace,
			d.getPerfOptimizationEnabled(),
			topologyKey,
			userAgent,
			d.enableDiskOnlineResize,
			d.allowEmptyCloudConfig,
			d.enableAsyncAttach,
		)
		if err != nil {
			klog.Fatalf("Failed to get controller provisioner. Error: %v", err)
		}
	}

	if d.vmType != "" {
		klog.V(2).Infof("override VMType(%s) in cloud config as %s", d.cloudProvisioner.GetCloud().VMType, d.vmType)
		d.cloudProvisioner.GetCloud().VMType = d.vmType
	}

	if d.NodeID == "" {
		// Disable UseInstanceMetadata for controller to mitigate a timeout issue using IMDS
		// https://github.com/kubernetes-sigs/azuredisk-csi-driver/issues/168
		klog.V(2).Infof("disable UseInstanceMetadata for controller")
		d.cloudProvisioner.GetCloud().Config.UseInstanceMetadata = false

		if d.cloudProvisioner.GetCloud().VMType == azurecloudconsts.VMTypeStandard && d.cloudProvisioner.GetCloud().DisableAvailabilitySetNodes {
			klog.V(2).Infof("set DisableAvailabilitySetNodes as false since VMType is %s", d.cloudProvisioner.GetCloud().VMType)
			d.cloudProvisioner.GetCloud().DisableAvailabilitySetNodes = false
		}

		if d.cloudProvisioner.GetCloud().VMType == azurecloudconsts.VMTypeVMSS && !d.cloudProvisioner.GetCloud().DisableAvailabilitySetNodes {
			if disableAVSetNodes {
				klog.V(2).Infof("DisableAvailabilitySetNodes for controller since current VMType is vmss")
				d.cloudProvisioner.GetCloud().DisableAvailabilitySetNodes = true
			} else {
				klog.Warningf("DisableAvailabilitySetNodes for controller is set as false while current VMType is vmss")
			}
		}
		klog.V(2).Infof("cloud: %s, location: %s, rg: %s, VMType: %s, PrimaryScaleSetName: %s, PrimaryAvailabilitySetName: %s, DisableAvailabilitySetNodes: %v", d.cloudProvisioner.GetCloud().Cloud, d.cloudProvisioner.GetCloud().Location, d.cloudProvisioner.GetCloud().ResourceGroup, d.cloudProvisioner.GetCloud().VMType, d.cloudProvisioner.GetCloud().PrimaryScaleSetName, d.cloudProvisioner.GetCloud().PrimaryAvailabilitySetName, d.cloudProvisioner.GetCloud().DisableAvailabilitySetNodes)
	}

	d.deviceHelper = optimization.NewSafeDeviceHelper()

	if d.getPerfOptimizationEnabled() {
		d.nodeInfo, err = optimization.NewNodeInfo(context.Background(), d.cloudProvisioner.GetCloud(), d.NodeID)
		if err != nil {
			klog.Errorf("Failed to get node info. Error: %v", err)
		}
	}

	// d.nodeProvisioner is set by NewFakeDriver for unit tests.
	if d.nodeProvisioner == nil {
		d.nodeProvisioner, err = provisioner.NewNodeProvisioner(d.useCSIProxyGAInterface)
		if err != nil {
			klog.Fatalf("Failed to get node provisioner. Error: %v", err)
		}
	}

	controllerCap := []csi.ControllerServiceCapability_RPC_Type{
		csi.ControllerServiceCapability_RPC_CREATE_DELETE_VOLUME,
		csi.ControllerServiceCapability_RPC_PUBLISH_UNPUBLISH_VOLUME,
		csi.ControllerServiceCapability_RPC_CREATE_DELETE_SNAPSHOT,
		csi.ControllerServiceCapability_RPC_CLONE_VOLUME,
		csi.ControllerServiceCapability_RPC_EXPAND_VOLUME,
		csi.ControllerServiceCapability_RPC_SINGLE_NODE_MULTI_WRITER,
	}
	if d.enableListVolumes {
		controllerCap = append(controllerCap, csi.ControllerServiceCapability_RPC_LIST_VOLUMES, csi.ControllerServiceCapability_RPC_LIST_VOLUMES_PUBLISHED_NODES)
	}
	if d.enableListSnapshots {
		controllerCap = append(controllerCap, csi.ControllerServiceCapability_RPC_LIST_SNAPSHOTS)
	}

	d.AddControllerServiceCapabilities(controllerCap)
	d.AddVolumeCapabilityAccessModes(
		[]csi.VolumeCapability_AccessMode_Mode{
			csi.VolumeCapability_AccessMode_SINGLE_NODE_WRITER,
			csi.VolumeCapability_AccessMode_SINGLE_NODE_READER_ONLY,
			csi.VolumeCapability_AccessMode_SINGLE_NODE_SINGLE_WRITER,
			csi.VolumeCapability_AccessMode_SINGLE_NODE_MULTI_WRITER,
		})
	d.AddNodeServiceCapabilities([]csi.NodeServiceCapability_RPC_Type{
		csi.NodeServiceCapability_RPC_STAGE_UNSTAGE_VOLUME,
		csi.NodeServiceCapability_RPC_EXPAND_VOLUME,
		csi.NodeServiceCapability_RPC_GET_VOLUME_STATS,
		csi.NodeServiceCapability_RPC_SINGLE_NODE_MULTI_WRITER,
	})

	// cancel the context the controller manager will be running under, if receive SIGTERM or SIGINT
	ctx := context.Background()

	// Start the controllers if this is a controller plug-in
	if d.isControllerPlugin {
		go d.StartControllersAndDieOnExit(ctx)
	}

	// Register the AzDriverNode
<<<<<<< HEAD
	if d.isNodePlugin {
		d.RegisterAzDriverNodeOrDie(ctx)
=======
	if *isNodePlugin {
		d.registerAzDriverNodeOrDie(ctx)
>>>>>>> a9975e9e
	}

	// Start the CSI endpoint/server
	s := csicommon.NewNonBlockingGRPCServer()
	// Driver d acts as IdentityServer, ControllerServer and NodeServer
	s.Start(endpoint, d, d, d, testingMock)

	// Start sending hearbeat and mark node as ready
<<<<<<< HEAD
	if d.isNodePlugin {
		go d.RunAzDriverNodeHeartbeatLoop(ctx)
=======
	if *isNodePlugin {
		go d.runAzDriverNodeHeartbeatLoop(ctx)
>>>>>>> a9975e9e
	}

	// Signal that the driver is ready.
	d.signalReady()

	// Wait for the GRPC Server to exit
	s.Wait()
}

// StartControllersAndDieOnExit starts all the controllers for a certain object partition
func (d *DriverV2) StartControllersAndDieOnExit(ctx context.Context) {
	log := klogr.New().WithName("AzDiskControllerManager").WithValues("namespace", d.objectNamespace).WithValues("partition", d.controllerPartition)

	leaseDuration := time.Duration(d.controllerLeaseDurationInSec) * time.Second
	renewDeadline := time.Duration(d.controllerLeaseRenewDeadlineInSec) * time.Second
	retryPeriod := time.Duration(d.controllerLeaseRetryPeriodInSec) * time.Second
	scheme := apiRuntime.NewScheme()
	clientgoscheme.AddToScheme(scheme)
	azdiskv1beta2.AddToScheme(scheme)

	// Setup a Manager
	klog.V(2).Info("Setting up controller manager")
	mgr, err := manager.New(d.kubeConfig, manager.Options{
		Scheme:                        scheme,
		Logger:                        log,
		LeaderElection:                true,
		LeaderElectionResourceLock:    resourcelock.LeasesResourceLock,
		LeaderElectionNamespace:       d.leaderElectionNamespace,
		LeaderElectionID:              d.controllerPartition,
		LeaseDuration:                 &leaseDuration,
		RenewDeadline:                 &renewDeadline,
		RetryPeriod:                   &retryPeriod,
		LeaderElectionReleaseOnCancel: true,
		MetricsBindAddress:            ":8090"})
	if err != nil {
		klog.Errorf("Unable to set up overall controller manager. Error: %v. Exiting application...", err)
		os.Exit(1)
	}

	// Initialize the driver event recorder
	eventBroadcaster := record.NewBroadcaster()
	eventBroadcaster.StartRecordingToSink(&v1core.EventSinkImpl{Interface: d.kubeClient.CoreV1().Events("")})
	eventRecorder := eventBroadcaster.NewRecorder(clientgoscheme.Scheme, v1.EventSource{Component: consts.AzureDiskCSIDriverName})
	sharedState := controller.NewSharedState(d.Name, d.objectNamespace, topologyKey, eventRecorder, mgr.GetClient(), d.crdProvisioner.GetDiskClientSet(), d.kubeClient)

	// Setup a new controller to clean-up AzDriverNodes
	// objects for the nodes which get deleted
	klog.V(2).Info("Initializing AzDriverNode controller")
	_, err = controller.NewAzDriverNodeController(mgr, sharedState)
	if err != nil {
		klog.Errorf("Failed to initialize AzDriverNodeController. Error: %v. Exiting application...", err)
		os.Exit(1)
	}

	klog.V(2).Info("Initializing AzVolumeAttachment controller")
	attachReconciler, err := controller.NewAttachDetachController(mgr, d.cloudProvisioner, d.crdProvisioner, sharedState)
	if err != nil {
		klog.Errorf("Failed to initialize AzVolumeAttachmentController. Error: %v. Exiting application...", err)
		os.Exit(1)
	}

	klog.V(2).Info("Initializing Pod controller")
	podReconciler, err := controller.NewPodController(mgr, sharedState)
	if err != nil {
		klog.Errorf("Failed to initialize PodController. Error: %v. Exiting application...", err)
		os.Exit(1)
	}

	klog.V(2).Info("Initializing Replica controller")
	_, err = controller.NewReplicaController(mgr, sharedState)
	if err != nil {
		klog.Errorf("Failed to initialize ReplicaController. Error: %v. Exiting application...", err)
		os.Exit(1)
	}

	klog.V(2).Info("Initializing AzVolume controller")
	azvReconciler, err := controller.NewAzVolumeController(mgr, d.cloudProvisioner, sharedState)
	if err != nil {
		klog.Errorf("Failed to initialize AzVolumeController. Error: %v. Exiting application...", err)
		os.Exit(1)
	}

	klog.V(2).Info("Initializing PV controller")
	pvReconciler, err := controller.NewPVController(mgr, sharedState)
	if err != nil {
		klog.Errorf("Failed to initialize PVController. Error: %v. Exiting application...", err)
		os.Exit(1)
	}
	klog.V(2).Info("Initializing VolumeAttachment controller")
	_, err = controller.NewVolumeAttachmentController(mgr, sharedState)
	if err != nil {
		klog.Errorf("Failed to initialize VolumeAttachment Controller. Error: %v. Exiting application...", err)
		os.Exit(1)
	}
	klog.V(2).Info("Initializing Node Availability controller")
	_, err = controller.NewNodeAvailabilityController(mgr, sharedState)
	if err != nil {
		klog.Errorf("Failed to initialize NodeAvailabilityController. Error: %v. Exiting application...", err)
		os.Exit(1)
	}
	// This goroutine is preserved for leader controller manager
	// Leader controller manager should recover CRI if possible and clean them up before exiting.
	go func() {
		<-mgr.Elected()
		var errors []error
		ctx, w := workflow.New(ctx)
		defer func() { w.Finish(err) }()
		// recover lost states if necessary
		w.Logger().Infof("Elected as leader; initiating CRI recovery...")
		if err := azvReconciler.Recover(ctx); err != nil {
			errors = append(errors, err)
		}
		if err := attachReconciler.Recover(ctx); err != nil {
			errors = append(errors, err)
		}
		if err := pvReconciler.Recover(ctx); err != nil {
			errors = append(errors, err)
		}
		if err := podReconciler.Recover(ctx); err != nil {
			errors = append(errors, err)
		}
		sharedState.MarkRecoveryComplete()
	}()

	klog.V(2).Info("Starting controller manager")
	if err := mgr.Start(ctx); err != nil {
		klog.Errorf("Controller manager exited: %v", err)
		os.Exit(1)
	}
	// If manager exits, exit the application
	// as recommended for the processes doing
	// leader election
	klog.V(2).Info("Controller manager exited without an error. Exiting application...")
	os.Exit(0)
}

// registerAzDriverNodeOrDie creates custom resource for this driverNode
func (d *DriverV2) registerAzDriverNodeOrDie(ctx context.Context) {
	if d.NodeID == "" {
		klog.Fatalf("cannot create azdrivernode because node id is not provided")
	}

	nodeSelector := fmt.Sprintf("metadata.name=%s", d.NodeID)

	azdiskInformer := azdiskinformers.NewSharedInformerFactoryWithOptions(
		d.azdiskClient,
		consts.DefaultInformerResync,
		azdiskinformers.WithNamespace(d.objectNamespace),
		azdiskinformers.WithTweakListOptions(func(opt *metav1.ListOptions) {
			opt.FieldSelector = nodeSelector
		}),
	)

	d.azDriverNodeInformer = azdiskInformer.Disk().V1beta2().AzDriverNodes()
	d.azDriverNodeInformer.Informer().AddEventHandler(cache.ResourceEventHandlerFuncs{
		DeleteFunc: func(obj interface{}) {
			if azDriverNode, ok := obj.(*azdiskv1beta2.AzDriverNode); ok && strings.EqualFold(azDriverNode.Name, d.NodeID) {
				_ = d.updateAzDriverNodeHearbeat(context.Background())
			}
		},
	})

	go azdiskInformer.Start(ctx.Done())

	if !cache.WaitForCacheSync(ctx.Done(), d.azDriverNodeInformer.Informer().HasSynced) {
		klog.Fatal("failed to sync azdrivernode informer")
	}

	err := d.registerAzDriverNode(ctx)

	if err != nil {
		klog.Fatalf("failed to register azdrivernode: %v", err)
	}
}

// runAzDriverNodeHeartbeatLoop runs a loop to send heartbeat from the node
func (d *DriverV2) runAzDriverNodeHeartbeatLoop(ctx context.Context) {
	_ = d.updateAzDriverNodeHearbeat(ctx)

	// To prevent a regular update storm when lots of nodes start around the same time,
	// delay a random interval within the configured heartbeat frequency before starting
	// the timed loop.
	heartbeatFrequencyMillis := d.heartbeatFrequencyInSec * 1000
	initialDelay := time.Duration(rand.Int63n(int64(heartbeatFrequencyMillis))) * time.Millisecond
	heartbeatFrequency := time.Duration(heartbeatFrequencyMillis) * time.Millisecond

	klog.V(1).Infof("Starting heartbeat loop with initial delay %v and frequency %v", initialDelay, heartbeatFrequency)

	time.Sleep(initialDelay)

	ticker := time.NewTicker(heartbeatFrequency)
	defer ticker.Stop()

	for {
		select {
		// If context is cancelled just return
		case <-ctx.Done():
			klog.Info("Context cancelled, stopped sending heartbeat.")
			return
		// Loop and update heartbeat at update frequency
		case <-ticker.C:
			_ = d.updateAzDriverNodeHearbeat(ctx)
		}
	}
}

// registerAzDriverNode initializes the AzDriverNode object
func (d *DriverV2) registerAzDriverNode(ctx context.Context) error {
	innerCtx, w := workflow.New(ctx, workflow.WithDetails(consts.NamespaceLabel, d.objectNamespace, consts.NodeNameLabel, d.NodeID))

	err := d.updateOrCreateAzDriverNode(innerCtx, azDriverNodeInitializing)

	w.Finish(err)

	return err
}

// updateAzDriverNodeHearbeat updates the AzDriverNode health status
func (d *DriverV2) updateAzDriverNodeHearbeat(ctx context.Context) error {
	innerCtx, w := workflow.New(ctx, workflow.WithDetails(consts.NamespaceLabel, d.objectNamespace, consts.NodeNameLabel, d.NodeID))

	err := d.updateOrCreateAzDriverNode(innerCtx, azDriverNodeHealthy)

	w.Finish(err)

	return err
}

// updateOrCreateAzDriverNode updates the AzDriverNode status, creating a new object if one does not exist
func (d *DriverV2) updateOrCreateAzDriverNode(ctx context.Context, status azDriverNodeStatus) error {
	logger := logr.FromContextOrDiscard(ctx)

	statusMessage := string(status)
	readyForAllocation := status == azDriverNodeHealthy
	lastHeartbeatTime := metav1.Now()

	logger.V(2).Info("Updating heartbeat", "ReadyForVolumeAllocation", readyForAllocation, "LastHeartbeatTime", lastHeartbeatTime, "StatusMessage", statusMessage)

	azDriverNodes := d.azdiskClient.DiskV1beta2().AzDriverNodes(d.objectNamespace)
	azDriverNodeLister := d.azDriverNodeInformer.Lister().AzDriverNodes(d.objectNamespace)

	thisNode, err := azDriverNodeLister.Get(d.NodeID)
	if err != nil {
		if !errors.IsNotFound(err) {
			logger.Error(err, "Failed to get AzDriverNode")
			return err
		}

		thisNode = &azdiskv1beta2.AzDriverNode{
			ObjectMeta: metav1.ObjectMeta{
				Name: d.NodeID,
			},
			Spec: azdiskv1beta2.AzDriverNodeSpec{
				NodeName: d.NodeID,
			},
		}

		if thisNode, err = azDriverNodes.Create(ctx, thisNode, metav1.CreateOptions{}); err != nil {
			logger.Error(err, "Failed to create AzDriverNode object")
			return err
		}
	}

	thisNode = thisNode.DeepCopy()
	thisNode.Status = &azdiskv1beta2.AzDriverNodeStatus{
		ReadyForVolumeAllocation: &readyForAllocation,
		StatusMessage:            &statusMessage,
		LastHeartbeatTime:        &lastHeartbeatTime,
	}

	if _, err := azDriverNodes.UpdateStatus(ctx, thisNode, metav1.UpdateOptions{}); err != nil {
		logger.Error(err, "Failed to update AzDriverNode status after creation")
		return err
	}

	return nil
}

func (d *DriverV2) getVolumeLocks() *volumehelper.VolumeLocks {
	return d.volumeLocks
}<|MERGE_RESOLUTION|>--- conflicted
+++ resolved
@@ -378,13 +378,8 @@
 	}
 
 	// Register the AzDriverNode
-<<<<<<< HEAD
 	if d.isNodePlugin {
-		d.RegisterAzDriverNodeOrDie(ctx)
-=======
-	if *isNodePlugin {
 		d.registerAzDriverNodeOrDie(ctx)
->>>>>>> a9975e9e
 	}
 
 	// Start the CSI endpoint/server
@@ -393,13 +388,8 @@
 	s.Start(endpoint, d, d, d, testingMock)
 
 	// Start sending hearbeat and mark node as ready
-<<<<<<< HEAD
 	if d.isNodePlugin {
-		go d.RunAzDriverNodeHeartbeatLoop(ctx)
-=======
-	if *isNodePlugin {
 		go d.runAzDriverNodeHeartbeatLoop(ctx)
->>>>>>> a9975e9e
 	}
 
 	// Signal that the driver is ready.
