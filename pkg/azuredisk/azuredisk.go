/*
Copyright 2017 The Kubernetes Authors.

Licensed under the Apache License, Version 2.0 (the "License");
you may not use this file except in compliance with the License.
You may obtain a copy of the License at

    http://www.apache.org/licenses/LICENSE-2.0

Unless required by applicable law or agreed to in writing, software
distributed under the License is distributed on an "AS IS" BASIS,
WITHOUT WARRANTIES OR CONDITIONS OF ANY KIND, either express or implied.
See the License for the specific language governing permissions and
limitations under the License.
*/

package azuredisk

import (
	"context"
	"fmt"
	"reflect"
	"regexp"
	"strings"
	"time"
	"unicode"

	"github.com/Azure/azure-sdk-for-go/services/compute/mgmt/2020-12-01/compute"
	"github.com/container-storage-interface/spec/lib/go/csi"
	"github.com/pborman/uuid"

	"google.golang.org/grpc/codes"
	"google.golang.org/grpc/status"

	"k8s.io/klog/v2"
	"k8s.io/kubernetes/pkg/volume/util"
	"k8s.io/mount-utils"

	csicommon "sigs.k8s.io/azuredisk-csi-driver/pkg/csi-common"
	"sigs.k8s.io/azuredisk-csi-driver/pkg/mounter"
	"sigs.k8s.io/azuredisk-csi-driver/pkg/optimization"
	volumehelper "sigs.k8s.io/azuredisk-csi-driver/pkg/util"
	azcache "sigs.k8s.io/cloud-provider-azure/pkg/cache"
	consts "sigs.k8s.io/cloud-provider-azure/pkg/consts"
	azure "sigs.k8s.io/cloud-provider-azure/pkg/provider"
)

const (
	// DriverName driver name
	DefaultDriverName = "disk.csi.azure.com"
	azurePublicCloud  = "AZUREPUBLICCLOUD"
	azureStackCloud   = "AZURESTACKCLOUD"

	errDiskNotFound = "not found"
	// default IOPS Caps & Throughput Cap (MBps) per https://docs.microsoft.com/en-us/azure/virtual-machines/linux/disks-ultra-ssd
	// see https://docs.microsoft.com/en-us/rest/api/compute/disks/createorupdate#uri-parameters
	diskNameMinLength = 1
	diskNameMaxLength = 80
	// maxLength = 80 - (4 for ".vhd") = 76
	diskNameGenerateMaxLength = 76

	// minimum disk size is 1 GiB
	minimumDiskSizeGiB = 1

	resourceNotFound = "ResourceNotFound"
	rateLimited      = "rate limited"

	// VolumeAttributes for Partition
	volumeAttributePartition = "partition"

	// see https://docs.microsoft.com/en-us/rest/api/compute/disks/createorupdate#create-a-managed-disk-by-copying-a-snapshot.
	diskSnapshotPath = "/subscriptions/%s/resourceGroups/%s/providers/Microsoft.Compute/snapshots/%s"

	// see https://docs.microsoft.com/en-us/rest/api/compute/disks/createorupdate#create-a-managed-disk-from-an-existing-managed-disk-in-the-same-or-different-subscription.
	managedDiskPath = "/subscriptions/%s/resourceGroups/%s/providers/Microsoft.Compute/disks/%s"

	// LUN lun number
	LUN = "LUN"

	trueValue                = "true"
	cachingModeField         = "cachingmode"
	storageAccountTypeField  = "storageaccounttype"
	skuNameField             = "skuname"
	locationField            = "location"
	resourceGroupField       = "resourcegroup"
	diskIOPSReadWriteField   = "diskiopsreadwrite"
	diskMBPSReadWriteField   = "diskmbpsreadwrite"
	diskNameField            = "diskname"
	desIDField               = "diskencryptionsetid"
	tagsField                = "tags"
	maxSharesField           = "maxshares"
	incrementalField         = "incremental"
	logicalSectorSizeField   = "logicalsectorsize"
	fsTypeField              = "fstype"
	kindField                = "kind"
	perfProfileField         = "perfprofile"
	networkAccessPolicyField = "networkaccesspolicy"
	diskAccessIDField        = "diskaccessid"
	enableBurstingField      = "enablebursting"

	WellKnownTopologyKey = "topology.kubernetes.io/zone"
	throttlingKey        = "throttlingKey"

	pvcNameKey      = "csi.storage.k8s.io/pvc/name"
	pvcNamespaceKey = "csi.storage.k8s.io/pvc/namespace"
	pvNameKey       = "csi.storage.k8s.io/pv/name"
	pvcNameTag      = "kubernetes.io-created-for-pvc-name"
	pvcNamespaceTag = "kubernetes.io-created-for-pvc-namespace"
	pvNameTag       = "kubernetes.io-created-for-pv-name"
)

var (
	managedDiskPathRE       = regexp.MustCompile(`(?i).*/subscriptions/(?:.*)/resourceGroups/(?:.*)/providers/Microsoft.Compute/disks/(.+)`)
	diskSnapshotPathRE      = regexp.MustCompile(`(?i).*/subscriptions/(?:.*)/resourceGroups/(?:.*)/providers/Microsoft.Compute/snapshots/(.+)`)
	diskURISupportedManaged = []string{"/subscriptions/{sub-id}/resourcegroups/{group-name}/providers/microsoft.compute/disks/{disk-id}"}
)

// DriverOptions defines driver parameters specified in driver deployment
type DriverOptions struct {
	NodeID                     string
	DriverName                 string
	VolumeAttachLimit          int64
	EnablePerfOptimization     bool
	CloudConfigSecretName      string
	CloudConfigSecretNamespace string
}

// CSIDriver defines the interface for a CSI driver.
type CSIDriver interface {
	csi.ControllerServer
	csi.NodeServer
	csi.IdentityServer

	Run(endpoint, kubeconfig string, disableAVSetNodes, testMode bool)
}

// DriverCore contains fields common to both the V1 and V2 driver, and implements all interfaces of CSI drivers
type DriverCore struct {
	csicommon.CSIDriver
	perfOptimizationEnabled    bool
	cloudConfigSecretName      string
	cloudConfigSecretNamespace string
<<<<<<< HEAD
=======
	cloud                      *azure.Cloud
	mounter                    *mount.SafeFormatAndMount
>>>>>>> c5e9bffb
	deviceHelper               *optimization.SafeDeviceHelper
	nodeInfo                   *optimization.NodeInfo
}

// Driver is the v1 implementation of the Azure Disk CSI Driver.
type Driver struct {
	DriverCore
	cloud       *azure.Cloud
	mounter     *mount.SafeFormatAndMount
	volumeLocks *volumehelper.VolumeLocks
	// a timed cache GetDisk throttling
	getDiskThrottlingCache *azcache.TimedCache
}

// newDriverV1 Creates a NewCSIDriver object. Assumes vendor version is equal to driver version &
// does not support optional driver plugin info manifest field. Refer to CSI spec for more details.
func newDriverV1(options *DriverOptions) *Driver {
	driver := Driver{}
	driver.Name = options.DriverName
	driver.Version = driverVersion
	driver.NodeID = options.NodeID
	driver.VolumeAttachLimit = options.VolumeAttachLimit
	driver.perfOptimizationEnabled = options.EnablePerfOptimization
	driver.cloudConfigSecretName = options.CloudConfigSecretName
	driver.cloudConfigSecretNamespace = options.CloudConfigSecretNamespace
	driver.volumeLocks = volumehelper.NewVolumeLocks()

	topologyKey = fmt.Sprintf("topology.%s/zone", driver.Name)

	cache, err := azcache.NewTimedcache(5*time.Minute, func(key string) (interface{}, error) {
		return nil, nil
	})
	if err != nil {
		klog.Fatalf("%v", err)
	}
	driver.getDiskThrottlingCache = cache
	return &driver
}

// Run driver initialization
func (d *Driver) Run(endpoint, kubeconfig string, disableAVSetNodes, testingMock bool) {
	versionMeta, err := GetVersionYAML(d.Name)
	if err != nil {
		klog.Fatalf("%v", err)
	}
	klog.Infof("\nDRIVER INFORMATION:\n-------------------\n%s\n\nStreaming logs below:", versionMeta)
<<<<<<< HEAD

	// d.cloud is set by NewFakeDriver for unit tests.
	if d.cloud == nil {
		cloud, err := GetCloudProvider(kubeconfig, d.cloudConfigSecretName, d.cloudConfigSecretNamespace)
		if err != nil || cloud.TenantID == "" || cloud.SubscriptionID == "" {
			klog.Fatalf("failed to get Azure Cloud Provider, error: %v", err)
		}
		d.cloud = cloud
=======
	cloud, err := GetCloudProvider(kubeconfig, d.cloudConfigSecretName, d.cloudConfigSecretNamespace)
	if err != nil || cloud.TenantID == "" || cloud.SubscriptionID == "" {
		klog.Fatalf("failed to get Azure Cloud Provider, error: %v", err)
>>>>>>> c5e9bffb
	}

	if d.NodeID == "" {
		// Disable UseInstanceMetadata for controller to mitigate a timeout issue using IMDS
		// https://github.com/kubernetes-sigs/azuredisk-csi-driver/issues/168
		klog.V(2).Infof("disable UseInstanceMetadata for controller")
		d.cloud.Config.UseInstanceMetadata = false

		if d.cloud.VMType == consts.VMTypeVMSS && !d.cloud.DisableAvailabilitySetNodes {
			if disableAVSetNodes {
				klog.V(2).Infof("DisableAvailabilitySetNodes for controller since current VMType is vmss")
				d.cloud.DisableAvailabilitySetNodes = true
			} else {
				klog.Warningf("DisableAvailabilitySetNodes for controller is set as false while current VMType is vmss")
			}
		}
	}

	d.deviceHelper = optimization.NewSafeDeviceHelper()

	if d.getPerfOptimizationEnabled() {
		d.nodeInfo, err = optimization.NewNodeInfo(d.cloud, d.NodeID)
		if err != nil {
			klog.Fatalf("Failed to get node info. Error: %v", err)
		}
	}

	// d.mounter is set by NewFakeDriver for unit tests.
	if d.mounter == nil {
		d.mounter, err = mounter.NewSafeMounter()
		if err != nil {
			klog.Fatalf("Failed to get safe mounter. Error: %v", err)
		}
	}

	d.AddControllerServiceCapabilities(
		[]csi.ControllerServiceCapability_RPC_Type{
			csi.ControllerServiceCapability_RPC_CREATE_DELETE_VOLUME,
			csi.ControllerServiceCapability_RPC_PUBLISH_UNPUBLISH_VOLUME,
			csi.ControllerServiceCapability_RPC_CREATE_DELETE_SNAPSHOT,
			csi.ControllerServiceCapability_RPC_LIST_SNAPSHOTS,
			csi.ControllerServiceCapability_RPC_CLONE_VOLUME,
			csi.ControllerServiceCapability_RPC_EXPAND_VOLUME,
			csi.ControllerServiceCapability_RPC_LIST_VOLUMES,
			csi.ControllerServiceCapability_RPC_LIST_VOLUMES_PUBLISHED_NODES,
		})
	d.AddVolumeCapabilityAccessModes([]csi.VolumeCapability_AccessMode_Mode{csi.VolumeCapability_AccessMode_SINGLE_NODE_WRITER})
	d.AddNodeServiceCapabilities([]csi.NodeServiceCapability_RPC_Type{
		csi.NodeServiceCapability_RPC_STAGE_UNSTAGE_VOLUME,
		csi.NodeServiceCapability_RPC_EXPAND_VOLUME,
		csi.NodeServiceCapability_RPC_GET_VOLUME_STATS,
	})

	s := csicommon.NewNonBlockingGRPCServer()
	// Driver d act as IdentityServer, ControllerServer and NodeServer
	s.Start(endpoint, d, d, d, testingMock)
	s.Wait()
}

// GetDiskName returns disk name from disk URI
func GetDiskName(diskURI string) (string, error) {
	matches := managedDiskPathRE.FindStringSubmatch(diskURI)
	if len(matches) != 2 {
		return "", fmt.Errorf("could not get disk name from %s, correct format: %s", diskURI, managedDiskPathRE)
	}
	return matches[1], nil
}

func getSnapshotName(snapshotURI string) (string, error) {
	matches := diskSnapshotPathRE.FindStringSubmatch(snapshotURI)
	if len(matches) != 2 {
		return "", fmt.Errorf("could not get snapshot name from %s, correct format: %s", snapshotURI, diskSnapshotPathRE)
	}
	return matches[1], nil
}

// GetResourceGroupFromURI returns resource groupd from URI
func GetResourceGroupFromURI(diskURI string) (string, error) {
	fields := strings.Split(diskURI, "/")
	if len(fields) != 9 || strings.ToLower(fields[3]) != "resourcegroups" {
		return "", fmt.Errorf("invalid disk URI: %s", diskURI)
	}
	return fields[4], nil
}

func (d *Driver) isGetDiskThrottled() bool {
	cache, err := d.getDiskThrottlingCache.Get(throttlingKey, azcache.CacheReadTypeDefault)
	if err != nil {
		klog.Warningf("getDiskThrottlingCache(%s) return with error: %s", throttlingKey, err)
		return false
	}
	return cache != nil
}

func (d *Driver) checkDiskExists(ctx context.Context, diskURI string) (*compute.Disk, error) {
	diskName, err := GetDiskName(diskURI)
	if err != nil {
		return nil, err
	}

	resourceGroup, err := GetResourceGroupFromURI(diskURI)
	if err != nil {
		return nil, err
	}

	if d.isGetDiskThrottled() {
		klog.Warningf("skip checkDiskExists(%s) since it's still in throttling", diskURI)
		return nil, nil
	}

	disk, rerr := d.cloud.DisksClient.Get(ctx, resourceGroup, diskName)
	if rerr != nil {
		if strings.Contains(rerr.RawError.Error(), rateLimited) {
			klog.Warningf("checkDiskExists(%s) is throttled with error: %v", diskURI, rerr.Error())
			d.getDiskThrottlingCache.Set(throttlingKey, "")
			return &disk, nil
		}
		return nil, rerr.Error()
	}

	return &disk, nil
}

func (d *Driver) checkDiskCapacity(ctx context.Context, resourceGroup, diskName string, requestGiB int) (bool, error) {
	if d.isGetDiskThrottled() {
		klog.Warningf("skip checkDiskCapacity((%s, %s) since it's still in throttling", resourceGroup, diskName)
		return true, nil
	}

	disk, rerr := d.cloud.DisksClient.Get(ctx, resourceGroup, diskName)
	// Because we can not judge the reason of the error. Maybe the disk does not exist.
	// So here we do not handle the error.
	if rerr == nil {
		if !reflect.DeepEqual(disk, compute.Disk{}) && disk.DiskSizeGB != nil && int(*disk.DiskSizeGB) != requestGiB {
			return false, status.Errorf(codes.AlreadyExists, "the request volume already exists, but its capacity(%v) is different from (%v)", *disk.DiskProperties.DiskSizeGB, requestGiB)
		}
	} else {
		if strings.Contains(rerr.RawError.Error(), rateLimited) {
			klog.Warningf("checkDiskCapacity(%s, %s) is throttled with error: %v", resourceGroup, diskName, rerr.Error())
			d.getDiskThrottlingCache.Set(throttlingKey, "")
		}
	}
	return true, nil
}

func (d *Driver) getVolumeLocks() *volumehelper.VolumeLocks {
	return d.volumeLocks
}

func isValidDiskURI(diskURI string) error {
	if strings.Index(strings.ToLower(diskURI), "/subscriptions/") != 0 {
		return fmt.Errorf("Invalid DiskURI: %v, correct format: %v", diskURI, diskURISupportedManaged)
	}
	return nil
}

// isARMResourceID check whether resourceID is an ARM ResourceID
func isARMResourceID(resourceID string) bool {
	id := strings.ToLower(resourceID)
	return strings.Contains(id, "/subscriptions/")
}

// Disk name must begin with a letter or number, end with a letter, number or underscore,
// and may contain only letters, numbers, underscores, periods, or hyphens.
// See https://docs.microsoft.com/en-us/rest/api/compute/disks/createorupdate#uri-parameters
//
//
// Snapshot name must begin with a letter or number, end with a letter, number or underscore,
// and may contain only letters, numbers, underscores, periods, or hyphens.
// See https://docs.microsoft.com/en-us/rest/api/compute/snapshots/createorupdate#uri-parameters
//
// Since the naming rule of disk is same with snapshot's, here we use the same function to handle disks and snapshots.
func getValidDiskName(volumeName string) string {
	diskName := volumeName
	if len(diskName) > diskNameMaxLength {
		diskName = diskName[0:diskNameMaxLength]
		klog.Warningf("since the maximum volume name length is %d, so it is truncated as (%q)", diskNameMaxLength, diskName)
	}
	if !checkDiskName(diskName) || len(diskName) < diskNameMinLength {
		// todo: get cluster name
		diskName = util.GenerateVolumeName("pvc-disk", uuid.NewUUID().String(), diskNameGenerateMaxLength)
		klog.Warningf("the requested volume name (%q) is invalid, so it is regenerated as (%q)", volumeName, diskName)
	}

	return diskName
}

func checkDiskName(diskName string) bool {
	length := len(diskName)

	for i, v := range diskName {
		if !(unicode.IsLetter(v) || unicode.IsDigit(v) || v == '_' || v == '.' || v == '-') ||
			(i == 0 && !(unicode.IsLetter(v) || unicode.IsDigit(v))) ||
			(i == length-1 && !(unicode.IsLetter(v) || unicode.IsDigit(v) || v == '_')) {
			return false
		}
	}

	return true
}

func getSourceVolumeID(snapshot *compute.Snapshot) string {
	if snapshot != nil &&
		snapshot.SnapshotProperties != nil &&
		snapshot.SnapshotProperties.CreationData != nil &&
		snapshot.SnapshotProperties.CreationData.SourceResourceID != nil {
		return *snapshot.SnapshotProperties.CreationData.SourceResourceID
	}
	return ""
}

func getValidCreationData(subscriptionID, resourceGroup, sourceResourceID, sourceType string) (compute.CreationData, error) {
	if sourceResourceID == "" {
		return compute.CreationData{
			CreateOption: compute.Empty,
		}, nil
	}

	switch sourceType {
	case sourceSnapshot:
		if match := diskSnapshotPathRE.FindString(sourceResourceID); match == "" {
			sourceResourceID = fmt.Sprintf(diskSnapshotPath, subscriptionID, resourceGroup, sourceResourceID)
		}

	case sourceVolume:
		if match := managedDiskPathRE.FindString(sourceResourceID); match == "" {
			sourceResourceID = fmt.Sprintf(managedDiskPath, subscriptionID, resourceGroup, sourceResourceID)
		}
	default:
		return compute.CreationData{
			CreateOption: compute.Empty,
		}, nil
	}

	splits := strings.Split(sourceResourceID, "/")
	if len(splits) > 9 {
		if sourceType == sourceSnapshot {
			return compute.CreationData{}, fmt.Errorf("sourceResourceID(%s) is invalid, correct format: %s", sourceResourceID, diskSnapshotPathRE)
		}

		return compute.CreationData{}, fmt.Errorf("sourceResourceID(%s) is invalid, correct format: %s", sourceResourceID, managedDiskPathRE)
	}
	return compute.CreationData{
		CreateOption:     compute.Copy,
		SourceResourceID: &sourceResourceID,
	}, nil
}

// isAvailabilityZone returns true if the zone is in format of <region>-<zone-id>.
func isAvailabilityZone(zone, region string) bool {
	return strings.HasPrefix(zone, fmt.Sprintf("%s-", region))
}

// IsCorruptedDir checks if the dir is corrupted
func IsCorruptedDir(dir string) bool {
	_, pathErr := mount.PathExists(dir)
	fmt.Printf("IsCorruptedDir(%s) returned with error: %v", dir, pathErr)
	return pathErr != nil && mount.IsCorruptedMnt(pathErr)
}

// setControllerCapabilities sets the controller capabilities field. It is intended for use with unit tests.
func (d *DriverCore) setControllerCapabilities(caps []*csi.ControllerServiceCapability) {
	d.Cap = caps
}

// setNodeCapabilities sets the node capabilities field. It is intended for use with unit tests.
func (d *DriverCore) setNodeCapabilities(nodeCaps []*csi.NodeServiceCapability) {
	d.NSCap = nodeCaps
}

// setName sets the Name field. It is intended for use with unit tests.
func (d *DriverCore) setName(name string) {
	d.Name = name
}

// setName sets the NodeId field. It is intended for use with unit tests.
func (d *DriverCore) setNodeID(nodeID string) {
	d.NodeID = nodeID
}

// setName sets the Version field. It is intended for use with unit tests.
func (d *DriverCore) setVersion(version string) {
	d.Version = version
}

// getPerfOptimizationEnabled returns the value of the perfOptimizationEnabled field. It is intended for use with unit tests.
func (d *DriverCore) getPerfOptimizationEnabled() bool {
	return d.perfOptimizationEnabled
}

// getDeviceHelper returns the value of the deviceHelper field. It is intended for use with unit tests.
func (d *DriverCore) getDeviceHelper() *optimization.SafeDeviceHelper {
	return d.deviceHelper
}

// getNodeInfo returns the value of the nodeInfo field. It is intended for use with unit tests.
func (d *DriverCore) getNodeInfo() *optimization.NodeInfo {
	return d.nodeInfo
}<|MERGE_RESOLUTION|>--- conflicted
+++ resolved
@@ -140,11 +140,8 @@
 	perfOptimizationEnabled    bool
 	cloudConfigSecretName      string
 	cloudConfigSecretNamespace string
-<<<<<<< HEAD
-=======
 	cloud                      *azure.Cloud
 	mounter                    *mount.SafeFormatAndMount
->>>>>>> c5e9bffb
 	deviceHelper               *optimization.SafeDeviceHelper
 	nodeInfo                   *optimization.NodeInfo
 }
@@ -191,7 +188,6 @@
 		klog.Fatalf("%v", err)
 	}
 	klog.Infof("\nDRIVER INFORMATION:\n-------------------\n%s\n\nStreaming logs below:", versionMeta)
-<<<<<<< HEAD
 
 	// d.cloud is set by NewFakeDriver for unit tests.
 	if d.cloud == nil {
@@ -200,11 +196,6 @@
 			klog.Fatalf("failed to get Azure Cloud Provider, error: %v", err)
 		}
 		d.cloud = cloud
-=======
-	cloud, err := GetCloudProvider(kubeconfig, d.cloudConfigSecretName, d.cloudConfigSecretNamespace)
-	if err != nil || cloud.TenantID == "" || cloud.SubscriptionID == "" {
-		klog.Fatalf("failed to get Azure Cloud Provider, error: %v", err)
->>>>>>> c5e9bffb
 	}
 
 	if d.NodeID == "" {
