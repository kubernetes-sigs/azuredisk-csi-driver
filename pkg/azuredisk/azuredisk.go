--- conflicted
+++ resolved
@@ -47,36 +47,6 @@
 	azure "sigs.k8s.io/cloud-provider-azure/pkg/provider"
 )
 
-<<<<<<< HEAD
-=======
-// DriverOptions defines driver parameters specified in driver deployment
-type DriverOptions struct {
-	NodeID                       string
-	DriverName                   string
-	VolumeAttachLimit            int64
-	EnablePerfOptimization       bool
-	CloudConfigSecretName        string
-	CloudConfigSecretNamespace   string
-	CustomUserAgent              string
-	UserAgentSuffix              string
-	UseCSIProxyGAInterface       bool
-	EnableDiskOnlineResize       bool
-	AllowEmptyCloudConfig        bool
-	EnableAsyncAttach            bool
-	EnableListVolumes            bool
-	EnableListSnapshots          bool
-	SupportZone                  bool
-	GetNodeInfoFromLabels        bool
-	EnableDiskCapacityCheck      bool
-	DisableUpdateCache           bool
-	EnableTrafficManager         bool
-	TrafficManagerPort           int64
-	AttachDetachInitialDelayInMs int64
-	VMSSCacheTTLInSeconds        int64
-	VMType                       string
-}
-
->>>>>>> 9690bc42
 // CSIDriver defines the interface for a CSI driver.
 type CSIDriver interface {
 	csi.ControllerServer
@@ -96,7 +66,6 @@
 // DriverCore contains fields common to both the V1 and V2 driver, and implements all interfaces of CSI drivers
 type DriverCore struct {
 	csicommon.CSIDriver
-<<<<<<< HEAD
 	ready        chan struct{}
 	deviceHelper optimization.Interface
 	nodeInfo     *optimization.NodeInfo
@@ -127,37 +96,11 @@
 	supportZone                bool
 	getNodeInfoFromLabels      bool
 	enableDiskCapacityCheck    bool
+	enableTrafficManager       bool
+	trafficManagerPort         int64
+	disableUpdateCache         bool
 	vmssCacheTTLInSeconds      int64
 	vmType                     string
-=======
-	perfOptimizationEnabled      bool
-	cloudConfigSecretName        string
-	cloudConfigSecretNamespace   string
-	customUserAgent              string
-	userAgentSuffix              string
-	kubeconfig                   string
-	cloud                        *azure.Cloud
-	mounter                      *mount.SafeFormatAndMount
-	deviceHelper                 optimization.Interface
-	nodeInfo                     *optimization.NodeInfo
-	ioHandler                    azureutils.IOHandler
-	hostUtil                     hostUtil
-	useCSIProxyGAInterface       bool
-	enableDiskOnlineResize       bool
-	allowEmptyCloudConfig        bool
-	enableAsyncAttach            bool
-	enableListVolumes            bool
-	enableListSnapshots          bool
-	supportZone                  bool
-	getNodeInfoFromLabels        bool
-	enableDiskCapacityCheck      bool
-	disableUpdateCache           bool
-	enableTrafficManager         bool
-	trafficManagerPort           int64
-	vmssCacheTTLInSeconds        int64
-	attachDetachInitialDelayInMs int64
-	vmType                       string
->>>>>>> 9690bc42
 }
 
 // newDriverV1 Creates a NewCSIDriver object. Assumes vendor version is equal to driver version &
@@ -166,7 +109,6 @@
 	driver := Driver{}
 	driver.Name = config.DriverName
 	driver.Version = driverVersion
-<<<<<<< HEAD
 	driver.NodeID = config.NodeConfig.NodeID
 	driver.VolumeAttachLimit = config.NodeConfig.VolumeAttachLimit
 	driver.ready = make(chan struct{})
@@ -186,30 +128,9 @@
 	driver.enableDiskCapacityCheck = config.ControllerConfig.EnableDiskCapacityCheck
 	driver.vmssCacheTTLInSeconds = config.CloudConfig.VMSSCacheTTLInSeconds
 	driver.vmType = config.ControllerConfig.VMType
-=======
-	driver.NodeID = options.NodeID
-	driver.VolumeAttachLimit = options.VolumeAttachLimit
-	driver.perfOptimizationEnabled = options.EnablePerfOptimization
-	driver.cloudConfigSecretName = options.CloudConfigSecretName
-	driver.cloudConfigSecretNamespace = options.CloudConfigSecretNamespace
-	driver.customUserAgent = options.CustomUserAgent
-	driver.userAgentSuffix = options.UserAgentSuffix
-	driver.useCSIProxyGAInterface = options.UseCSIProxyGAInterface
-	driver.enableDiskOnlineResize = options.EnableDiskOnlineResize
-	driver.allowEmptyCloudConfig = options.AllowEmptyCloudConfig
-	driver.enableAsyncAttach = options.EnableAsyncAttach
-	driver.enableListVolumes = options.EnableListVolumes
-	driver.enableListSnapshots = options.EnableListVolumes
-	driver.supportZone = options.SupportZone
-	driver.getNodeInfoFromLabels = options.GetNodeInfoFromLabels
-	driver.enableDiskCapacityCheck = options.EnableDiskCapacityCheck
-	driver.disableUpdateCache = options.DisableUpdateCache
-	driver.attachDetachInitialDelayInMs = options.AttachDetachInitialDelayInMs
-	driver.enableTrafficManager = options.EnableTrafficManager
-	driver.trafficManagerPort = options.TrafficManagerPort
-	driver.vmssCacheTTLInSeconds = options.VMSSCacheTTLInSeconds
-	driver.vmType = options.VMType
->>>>>>> 9690bc42
+	driver.disableUpdateCache = config.CloudConfig.DisableUpdateCache
+	driver.enableTrafficManager = config.CloudConfig.EnableTrafficManager
+	driver.trafficManagerPort = config.CloudConfig.TrafficManagerPort
 	driver.volumeLocks = volumehelper.NewVolumeLocks()
 	driver.ioHandler = azureutils.NewOSIOHandler()
 	driver.hostUtil = hostutil.NewHostUtil()
@@ -237,8 +158,8 @@
 	userAgent := GetUserAgent(d.Name, d.customUserAgent, d.userAgentSuffix)
 	klog.V(2).Infof("driver userAgent: %s", userAgent)
 
-<<<<<<< HEAD
 	cloud, err := azureutils.GetCloudProvider(
+		context.Background(),
 		kubeconfig,
 		d.cloudConfigSecretName,
 		d.cloudConfigSecretNamespace,
@@ -246,11 +167,9 @@
 		d.allowEmptyCloudConfig,
 		consts.DefaultEnableAzureClientAttachDetachRateLimiter,
 		consts.DefaultAzureClientAttachDetachRateLimiterQPS,
-		consts.DefaultAzureClientAttachDetachRateLimiterBucket)
-=======
-	cloud, err := azureutils.GetCloudProvider(context.Background(), kubeconfig, d.cloudConfigSecretName, d.cloudConfigSecretNamespace,
-		userAgent, d.allowEmptyCloudConfig, d.enableTrafficManager, d.trafficManagerPort)
->>>>>>> 9690bc42
+		consts.DefaultAzureClientAttachDetachRateLimiterBucket,
+		d.enableTrafficManager,
+		d.trafficManagerPort)
 	if err != nil {
 		klog.Fatalf("failed to get Azure Cloud Provider, error: %v", err)
 	}
@@ -289,7 +208,6 @@
 
 		if d.cloud.ManagedDiskController != nil {
 			d.cloud.DisableUpdateCache = d.disableUpdateCache
-			d.cloud.AttachDetachInitialDelayInMs = int(d.attachDetachInitialDelayInMs)
 		}
 	}
 
