/*
Copyright 2017 The Kubernetes Authors.

Licensed under the Apache License, Version 2.0 (the "License");
you may not use this file except in compliance with the License.
You may obtain a copy of the License at

    http://www.apache.org/licenses/LICENSE-2.0

Unless required by applicable law or agreed to in writing, software
distributed under the License is distributed on an "AS IS" BASIS,
WITHOUT WARRANTIES OR CONDITIONS OF ANY KIND, either express or implied.
See the License for the specific language governing permissions and
limitations under the License.
*/

package azuredisk

import (
	"context"
	"fmt"
	"io/ioutil"
	"os"
	"path/filepath"
	"runtime"
	"strings"
	"time"

	"sigs.k8s.io/azuredisk-csi-driver/pkg/optimization"
	volumehelper "sigs.k8s.io/azuredisk-csi-driver/pkg/util"
	azcache "sigs.k8s.io/cloud-provider-azure/pkg/cache"

	"github.com/container-storage-interface/spec/lib/go/csi"
	"google.golang.org/grpc/codes"
	"google.golang.org/grpc/status"

	"k8s.io/apimachinery/pkg/types"
	"k8s.io/apimachinery/pkg/util/wait"
	cloudprovider "k8s.io/cloud-provider"
	"k8s.io/klog/v2"
	"k8s.io/kubernetes/pkg/volume"
	mount "k8s.io/mount-utils"
	consts "sigs.k8s.io/azuredisk-csi-driver/pkg/azureconstants"
	"sigs.k8s.io/azuredisk-csi-driver/pkg/azureutils"
)

const (
	defaultLinuxFsType              = "ext4"
	defaultWindowsFsType            = "ntfs"
	defaultAzureVolumeLimit         = 16
	volumeOperationAlreadyExistsFmt = "An operation with the given Volume ID %s already exists"
)

func getDefaultFsType() string {
	if runtime.GOOS == "windows" {
		return defaultWindowsFsType
	}

	return defaultLinuxFsType
}

// NodeStageVolume mount disk device to a staging path
func (d *Driver) NodeStageVolume(ctx context.Context, req *csi.NodeStageVolumeRequest) (*csi.NodeStageVolumeResponse, error) {
	diskURI := req.GetVolumeId()
	if len(diskURI) == 0 {
		return nil, status.Error(codes.InvalidArgument, "Volume ID not provided")
	}

	target := req.GetStagingTargetPath()
	if len(target) == 0 {
		return nil, status.Error(codes.InvalidArgument, "Staging target not provided")
	}

	volumeCapability := req.GetVolumeCapability()
	if volumeCapability == nil {
		return nil, status.Error(codes.InvalidArgument, "Volume capability not provided")
	}

	params := req.GetVolumeContext()
	maxShares, err := azureutils.GetMaxShares(params)
	if err != nil {
		return nil, status.Error(codes.InvalidArgument, fmt.Sprintf("invalid value specified by maxShares parameter: %s", err.Error()))
	}

	if !azureutils.IsValidVolumeCapabilities([]*csi.VolumeCapability{volumeCapability}, maxShares) {
		return nil, status.Error(codes.InvalidArgument, "Volume capability not supported")
	}

	if acquired := d.volumeLocks.TryAcquire(diskURI); !acquired {
		return nil, status.Errorf(codes.Aborted, volumeOperationAlreadyExistsFmt, diskURI)
	}
	defer d.volumeLocks.Release(diskURI)

	lun, ok := req.PublishContext[consts.LUN]
	if !ok {
		return nil, status.Error(codes.InvalidArgument, "lun not provided")
	}

	source, err := d.getDevicePathWithLUN(lun)
	if err != nil {
		return nil, status.Errorf(codes.Internal, "failed to find disk on lun %s. %v", lun, err)
	}

	// If perf optimizations are enabled
	// tweak device settings to enhance performance
	if d.getPerfOptimizationEnabled() {
		profile, accountType, diskSizeGibStr, diskIopsStr, diskBwMbpsStr, deviceSettings, err := optimization.GetDiskPerfAttributes(req.GetVolumeContext())
		if err != nil {
			return nil, status.Errorf(codes.Internal, "failed to get perf attributes for %s. Error: %v", source, err)
		}

		if d.getDeviceHelper().DiskSupportsPerfOptimization(profile, accountType) {
			if err := d.getDeviceHelper().OptimizeDiskPerformance(d.getNodeInfo(), source, profile, accountType,
				diskSizeGibStr, diskIopsStr, diskBwMbpsStr, deviceSettings); err != nil {
				return nil, status.Errorf(codes.Internal, "failed to optimize device performance for target(%s) error(%s)", source, err)
			}
		} else {
			klog.V(2).Infof("NodeStageVolume: perf optimization is disabled for %s. perfProfile %s accountType %s", source, profile, accountType)
		}
	}

	// If the access type is block, do nothing for stage
	switch req.GetVolumeCapability().GetAccessType().(type) {
	case *csi.VolumeCapability_Block:
		return &csi.NodeStageVolumeResponse{}, nil
	}

	mnt, err := d.ensureMountPoint(target)
	if err != nil {
		return nil, status.Errorf(codes.Internal, "could not mount target %q: %v", target, err)
	}
	if mnt {
		klog.V(2).Infof("NodeStageVolume: already mounted on target %s", target)
		return &csi.NodeStageVolumeResponse{}, nil
	}

	// Get fsType and mountOptions that the volume will be formatted and mounted with
	fstype := getDefaultFsType()
	options := []string{}
	if mnt := volumeCapability.GetMount(); mnt != nil {
		if mnt.FsType != "" {
			fstype = mnt.FsType
		}
		options = append(options, collectMountOptions(fstype, mnt.MountFlags)...)
	}

	volContextFSType := azureutils.GetFStype(req.GetVolumeContext())
	if volContextFSType != "" {
		// respect "fstype" setting in storage class parameters
		fstype = volContextFSType
	}

	// If partition is specified, should mount it only instead of the entire disk.
	if partition, ok := req.GetVolumeContext()[consts.VolumeAttributePartition]; ok {
		source = source + "-part" + partition
	}

	// FormatAndMount will format only if needed
	klog.V(2).Infof("NodeStageVolume: formatting %s and mounting at %s with mount options(%s)", source, target, options)
	err = d.formatAndMount(source, target, fstype, options)
	if err != nil {
		msg := fmt.Sprintf("could not format %q(lun: %q), and mount it at %q", source, lun, target)
		return nil, status.Error(codes.Internal, msg)
	}
	klog.V(2).Infof("NodeStageVolume: format %s and mounting at %s successfully.", source, target)

	// if resize is required, resize filesystem
	if required, ok := req.GetVolumeContext()[consts.ResizeRequired]; ok && required == "true" {
		klog.V(2).Infof("NodeStageVolume: fs resize initiating on target(%s) volumeid(%s)", target, diskURI)
		if err != nil {
			return nil, status.Errorf(codes.Internal, "NodeStageVolume: Could not get volume path for %s: %v", target, err)
		}

		resizer := mount.NewResizeFs(d.mounter.Exec)
		if _, err := resizer.Resize(source, target); err != nil {
			return nil, status.Errorf(codes.Internal, "NodeStageVolume: Could not resize volume %q (%q):  %v", diskURI, source, err)
		}

		klog.V(2).Infof("NodeStageVolume: fs resize successful on target(%s) volumeid(%s).", target, diskURI)
	}

	return &csi.NodeStageVolumeResponse{}, nil
}

// NodeUnstageVolume unmount disk device from a staging path
func (d *Driver) NodeUnstageVolume(ctx context.Context, req *csi.NodeUnstageVolumeRequest) (*csi.NodeUnstageVolumeResponse, error) {
	volumeID := req.GetVolumeId()
	if len(volumeID) == 0 {
		return nil, status.Error(codes.InvalidArgument, "Volume ID not provided")
	}

	stagingTargetPath := req.GetStagingTargetPath()
	if len(stagingTargetPath) == 0 {
		return nil, status.Error(codes.InvalidArgument, "Staging target not provided")
	}

	if acquired := d.volumeLocks.TryAcquire(volumeID); !acquired {
		return nil, status.Errorf(codes.Aborted, volumeOperationAlreadyExistsFmt, volumeID)
	}
	defer d.volumeLocks.Release(volumeID)

	klog.V(2).Infof("NodeUnstageVolume: unmounting %s", stagingTargetPath)
	err := CleanupMountPoint(stagingTargetPath, d.mounter, true /*extensiveMountPointCheck*/)
	if err != nil {
		return nil, status.Errorf(codes.Internal, "failed to unmount staging target %q: %v", stagingTargetPath, err)
	}
	klog.V(2).Infof("NodeUnstageVolume: unmount %s successfully", stagingTargetPath)

	return &csi.NodeUnstageVolumeResponse{}, nil
}

// NodePublishVolume mount the volume from staging to target path
func (d *Driver) NodePublishVolume(ctx context.Context, req *csi.NodePublishVolumeRequest) (*csi.NodePublishVolumeResponse, error) {
	volumeID := req.GetVolumeId()
	if len(volumeID) == 0 {
		return nil, status.Error(codes.InvalidArgument, "Volume ID missing in the request")
	}

	volumeCapability := req.GetVolumeCapability()
	if volumeCapability == nil {
		return nil, status.Error(codes.InvalidArgument, "Volume capability missing in request")
	}

	params := req.GetVolumeContext()
	maxShares, err := azureutils.GetMaxShares(params)
	if err != nil {
		return nil, status.Error(codes.InvalidArgument, fmt.Sprintf("invalid value specified by maxShares parameter: %s", err.Error()))
	}

	if !azureutils.IsValidVolumeCapabilities([]*csi.VolumeCapability{volumeCapability}, maxShares) {
		return nil, status.Error(codes.InvalidArgument, "Volume capability not supported")
	}

	source := req.GetStagingTargetPath()
	if len(source) == 0 {
		return nil, status.Error(codes.InvalidArgument, "Staging target not provided")
	}

	target := req.GetTargetPath()
	if len(target) == 0 {
		return nil, status.Error(codes.InvalidArgument, "Target path not provided")
	}

	err = preparePublishPath(target, d.mounter)
	if err != nil {
		return nil, status.Error(codes.Internal, fmt.Sprintf("Target path could not be prepared: %v", err))
	}

	mountOptions := []string{"bind"}
	if req.GetReadonly() {
		mountOptions = append(mountOptions, "ro")
	}

	switch req.GetVolumeCapability().GetAccessType().(type) {
	case *csi.VolumeCapability_Block:
		lun, ok := req.PublishContext[consts.LUN]
		if !ok {
			return nil, status.Error(codes.InvalidArgument, "lun not provided")
		}
		var err error
		source, err = d.getDevicePathWithLUN(lun)
		if err != nil {
			return nil, status.Errorf(codes.Internal, "failed to find device path with LUN %s. %v", lun, err)
		}
		klog.V(2).Infof("NodePublishVolume [block]: found device path %s with LUN %s", source, lun)
		err = d.ensureBlockTargetFile(target)
		if err != nil {
			return nil, err
		}
	case *csi.VolumeCapability_Mount:
		mnt, err := d.ensureMountPoint(target)
		if err != nil {
			return nil, status.Errorf(codes.Internal, "could not mount target %q: %v", target, err)
		}
		if mnt {
			klog.V(2).Infof("NodePublishVolume: already mounted on target %s", target)
			return &csi.NodePublishVolumeResponse{}, nil
		}
	}

	klog.V(2).Infof("NodePublishVolume: mounting %s at %s", source, target)
	if err := d.mounter.Mount(source, target, "", mountOptions); err != nil {
		return nil, status.Errorf(codes.Internal, "could not mount %q at %q: %v", source, target, err)
	}

	klog.V(2).Infof("NodePublishVolume: mount %s at %s successfully", source, target)

	return &csi.NodePublishVolumeResponse{}, nil
}

// NodeUnpublishVolume unmount the volume from the target path
func (d *Driver) NodeUnpublishVolume(ctx context.Context, req *csi.NodeUnpublishVolumeRequest) (*csi.NodeUnpublishVolumeResponse, error) {
	targetPath := req.GetTargetPath()
	volumeID := req.GetVolumeId()

	if len(volumeID) == 0 {
		return nil, status.Error(codes.InvalidArgument, "Volume ID missing in the request")
	}
	if len(targetPath) == 0 {
		return nil, status.Error(codes.InvalidArgument, "Target path missing in request")
	}

	klog.V(2).Infof("NodeUnpublishVolume: unmounting volume %s on %s", volumeID, targetPath)
	err := CleanupMountPoint(targetPath, d.mounter, true /*extensiveMountPointCheck*/)
	if err != nil {
		return nil, status.Errorf(codes.Internal, "failed to unmount target %q: %v", targetPath, err)
	}

	klog.V(2).Infof("NodeUnpublishVolume: unmount volume %s on %s successfully", volumeID, targetPath)

	return &csi.NodeUnpublishVolumeResponse{}, nil
}

// NodeGetCapabilities return the capabilities of the Node plugin
func (d *Driver) NodeGetCapabilities(ctx context.Context, req *csi.NodeGetCapabilitiesRequest) (*csi.NodeGetCapabilitiesResponse, error) {
	return &csi.NodeGetCapabilitiesResponse{
		Capabilities: d.NSCap,
	}, nil
}

// NodeGetInfo return info of the node on which this plugin is running
func (d *Driver) NodeGetInfo(ctx context.Context, req *csi.NodeGetInfoRequest) (*csi.NodeGetInfoResponse, error) {
<<<<<<< HEAD
=======
	var instanceType string
	topology := &csi.Topology{
		Segments: map[string]string{topologyKey: ""},
	}

	if runtime.GOOS == "windows" && d.cloud.UseInstanceMetadata && d.cloud.Metadata != nil {
		metadata, err := d.cloud.Metadata.GetMetadata(azcache.CacheReadTypeDefault)
		if err == nil && metadata.Compute != nil {
			instanceType = metadata.Compute.VMSize
			klog.V(5).Infof("NodeGetInfo: nodeName(%s), VM Size(%s)", d.NodeID, instanceType)
		} else {
			klog.Warningf("get instance type(%s) failed with: %v", d.NodeID, err)
		}
	} else {
		instances, ok := d.cloud.Instances()
		if !ok {
			return nil, status.Error(codes.Internal, "failed to get instances from cloud provider")
		}
		var err error
		if instanceType, err = instances.InstanceType(ctx, types.NodeName(d.NodeID)); err != nil {
			klog.Warningf("get instance type(%s) failed with: %v", d.NodeID, err)
		}
	}

>>>>>>> 0c362fd3
	var (
		zone      cloudprovider.Zone
		zoneError error
	)
	if runtime.GOOS == "windows" && (!d.cloud.UseInstanceMetadata || d.cloud.Metadata == nil) {
		zone, zoneError = d.cloud.VMSet.GetZoneByNodeName(d.NodeID)
	} else {
		zone, zoneError = d.cloud.GetZone(ctx)
	}

	topology := &csi.Topology{
		Segments: map[string]string{},
	}
	if zoneError != nil {
		klog.Warningf("get zone(%s) failed with: %v", d.NodeID, zoneError)
	} else {
		klog.V(2).Infof("NodeGetInfo, nodeName: %s, failureDomain: %s, region: %s", d.NodeID, zone.FailureDomain, zone.Region)
		if azureutils.IsValidAvailabilityZone(zone.FailureDomain, d.cloud.Location) {
			topology.Segments[topologyKey] = zone.FailureDomain
			topology.Segments[consts.WellKnownTopologyKey] = zone.FailureDomain
		} else {
			topology.Segments[topologyKey] = ""
		}
	}

	maxDataDiskCount := d.VolumeAttachLimit
	if maxDataDiskCount < 0 {
		var instanceType string
		if runtime.GOOS == "windows" && d.cloud.UseInstanceMetadata && d.cloud.Metadata != nil {
			metadata, err := d.cloud.Metadata.GetMetadata(azcache.CacheReadTypeDefault)
			if err == nil && metadata.Compute != nil {
				instanceType = metadata.Compute.VMSize
				klog.V(5).Infof("NodeGetInfo: nodeName(%s), VM Size(%s)", d.NodeID, instanceType)
			} else {
				klog.Warningf("get instance type(%s) failed with: %v", d.NodeID, err)
			}
		} else {
			instances, ok := d.cloud.Instances()
			if !ok {
				return nil, status.Error(codes.Internal, "Failed to get instances from cloud provider")
			}
			var err error
			if instanceType, err = instances.InstanceType(ctx, types.NodeName(d.NodeID)); err != nil {
				klog.Warningf("get instance type(%s) failed with: %v", d.NodeID, err)
			}
		}
		maxDataDiskCount = getMaxDataDiskCount(instanceType)
	}

	return &csi.NodeGetInfoResponse{
		NodeId:             d.NodeID,
		MaxVolumesPerNode:  maxDataDiskCount,
		AccessibleTopology: topology,
	}, nil
}

func getMaxDataDiskCount(instanceType string) int64 {
	vmsize := strings.ToUpper(instanceType)
	maxDataDiskCount, exists := azureutils.MaxDataDiskCountMap[vmsize]
	if exists {
		klog.V(5).Infof("got a matching size in getMaxDataDiskCount, VM Size: %s, MaxDataDiskCount: %d", vmsize, maxDataDiskCount)
		return maxDataDiskCount
	}

	klog.V(5).Infof("not found a matching size in getMaxDataDiskCount, VM Size: %s, use default volume limit: %d", vmsize, defaultAzureVolumeLimit)
	return defaultAzureVolumeLimit
}

func (d *Driver) NodeGetVolumeStats(ctx context.Context, req *csi.NodeGetVolumeStatsRequest) (*csi.NodeGetVolumeStatsResponse, error) {
	if len(req.VolumeId) == 0 {
		return nil, status.Error(codes.InvalidArgument, "NodeGetVolumeStats volume ID was empty")
	}
	if len(req.VolumePath) == 0 {
		return nil, status.Error(codes.InvalidArgument, "NodeGetVolumeStats volume path was empty")
	}

	_, err := os.Stat(req.VolumePath)
	if err != nil {
		if os.IsNotExist(err) {
			return nil, status.Errorf(codes.NotFound, "path %s does not exist", req.VolumePath)
		}
		return nil, status.Errorf(codes.Internal, "failed to stat file %s: %v", req.VolumePath, err)
	}

	isBlock, err := d.getHostUtil().PathIsDevice(req.VolumePath)
	if err != nil {
		return nil, status.Errorf(codes.NotFound, "failed to determine whether %s is block device: %v", req.VolumePath, err)
	}
	if isBlock {
		bcap, err := getBlockSizeBytes(req.VolumePath, d.mounter)
		if err != nil {
			return nil, status.Errorf(codes.Internal, "failed to get block capacity on path %s: %v", req.VolumePath, err)
		}
		return &csi.NodeGetVolumeStatsResponse{
			Usage: []*csi.VolumeUsage{
				{
					Unit:  csi.VolumeUsage_BYTES,
					Total: bcap,
				},
			},
		}, nil
	}

	volumeMetrics, err := volume.NewMetricsStatFS(req.VolumePath).GetMetrics()
	if err != nil {
		return nil, err
	}

	available, ok := volumeMetrics.Available.AsInt64()
	if !ok {
		return nil, status.Errorf(codes.Internal, "failed to transform volume available size(%v)", volumeMetrics.Available)
	}
	capacity, ok := volumeMetrics.Capacity.AsInt64()
	if !ok {
		return nil, status.Errorf(codes.Internal, "failed to transform volume capacity size(%v)", volumeMetrics.Capacity)
	}
	used, ok := volumeMetrics.Used.AsInt64()
	if !ok {
		return nil, status.Errorf(codes.Internal, "failed to transform volume used size(%v)", volumeMetrics.Used)
	}

	inodesFree, ok := volumeMetrics.InodesFree.AsInt64()
	if !ok {
		return nil, status.Errorf(codes.Internal, "failed to transform disk inodes free(%v)", volumeMetrics.InodesFree)
	}
	inodes, ok := volumeMetrics.Inodes.AsInt64()
	if !ok {
		return nil, status.Errorf(codes.Internal, "failed to transform disk inodes(%v)", volumeMetrics.Inodes)
	}
	inodesUsed, ok := volumeMetrics.InodesUsed.AsInt64()
	if !ok {
		return nil, status.Errorf(codes.Internal, "failed to transform disk inodes used(%v)", volumeMetrics.InodesUsed)
	}

	return &csi.NodeGetVolumeStatsResponse{
		Usage: []*csi.VolumeUsage{
			{
				Unit:      csi.VolumeUsage_BYTES,
				Available: available,
				Total:     capacity,
				Used:      used,
			},
			{
				Unit:      csi.VolumeUsage_INODES,
				Available: inodesFree,
				Total:     inodes,
				Used:      inodesUsed,
			},
		},
	}, nil
}

// NodeExpandVolume node expand volume
func (d *Driver) NodeExpandVolume(ctx context.Context, req *csi.NodeExpandVolumeRequest) (*csi.NodeExpandVolumeResponse, error) {
	volumeID := req.GetVolumeId()
	if len(volumeID) == 0 {
		return nil, status.Error(codes.InvalidArgument, "Volume ID not provided")
	}
	capacityBytes := req.GetCapacityRange().GetRequiredBytes()
	volSizeBytes := int64(capacityBytes)
	requestGiB := volumehelper.RoundUpGiB(volSizeBytes)

	volumePath := req.GetVolumePath()
	if len(volumePath) == 0 {
		return nil, status.Error(codes.InvalidArgument, "volume path must be provided")
	}

	isBlock, err := d.getHostUtil().PathIsDevice(volumePath)
	if err != nil {
		return nil, status.Errorf(codes.NotFound, "failed to determine device path for volumePath [%v]: %v", volumePath, err)
	}
	if isBlock {
		// Noop for Block NodeExpandVolume
		klog.V(4).Infof("NodeExpandVolume succeeded on %v to %s, path check is block so this is a no-op", volumeID, volumePath)
		return &csi.NodeExpandVolumeResponse{}, nil
	}

	volumeCapability := req.GetVolumeCapability()
	if volumeCapability != nil {
		if blk := volumeCapability.GetBlock(); blk != nil {
			// Noop for Block NodeExpandVolume
			// This should not be executed but if somehow it is set to Block we should be cautious
			klog.Warningf("NodeExpandVolume succeeded on %v to %s, capability is block but block check failed to identify it", volumeID, volumePath)
			return &csi.NodeExpandVolumeResponse{}, nil
		}
	}

	if acquired := d.volumeLocks.TryAcquire(volumeID); !acquired {
		return nil, status.Errorf(codes.Aborted, volumeOperationAlreadyExistsFmt, volumeID)
	}
	defer d.volumeLocks.Release(volumeID)

	devicePath, err := getDevicePathWithMountPath(volumePath, d.mounter)
	if err != nil {
		return nil, status.Errorf(codes.NotFound, err.Error())
	}

	if d.enableDiskOnlineResize {
		klog.Errorf("NodeExpandVolume begin to rescan device %s on volume(%s)", devicePath, volumeID)
		if err := rescanVolume(d.ioHandler, devicePath); err != nil {
			klog.Errorf("NodeExpandVolume rescanVolume failed with error: %v", err)
		}
	}

	if err := resizeVolume(devicePath, volumePath, d.mounter); err != nil {
		return nil, status.Errorf(codes.Internal, "could not resize volume %q (%q):  %v", volumeID, devicePath, err)
	}

	gotBlockSizeBytes, err := getBlockSizeBytes(devicePath, d.mounter)
	if err != nil {
		return nil, status.Error(codes.Internal, fmt.Sprintf("could not get size of block volume at path %s: %v", devicePath, err))
	}
	gotBlockGiB := volumehelper.RoundUpGiB(gotBlockSizeBytes)
	if gotBlockGiB < requestGiB {
		// Because size was rounded up, getting more size than requested will be a success.
		return nil, status.Errorf(codes.Internal, "resize requested for %v, but after resizing volume size was %v", requestGiB, gotBlockGiB)
	}
	klog.V(2).Infof("NodeExpandVolume succeeded on resizing volume %v to %v", volumeID, gotBlockSizeBytes)

	return &csi.NodeExpandVolumeResponse{
		CapacityBytes: gotBlockSizeBytes,
	}, nil
}

// ensureMountPoint: create mount point if not exists
// return <true, nil> if it's already a mounted point otherwise return <false, nil>
func (d *Driver) ensureMountPoint(target string) (bool, error) {
	notMnt, err := d.mounter.IsLikelyNotMountPoint(target)
	if err != nil && !os.IsNotExist(err) {
		if azureutils.IsCorruptedDir(target) {
			notMnt = false
			klog.Warningf("detected corrupted mount for targetPath [%s]", target)
		} else {
			return !notMnt, err
		}
	}

	if !notMnt {
		// testing original mount point, make sure the mount link is valid
		_, err := ioutil.ReadDir(target)
		if err == nil {
			klog.V(2).Infof("already mounted to target %s", target)
			return !notMnt, nil
		}
		// mount link is invalid, now unmount and remount later
		klog.Warningf("ReadDir %s failed with %v, unmount this directory", target, err)
		if err := d.mounter.Unmount(target); err != nil {
			klog.Errorf("Unmount directory %s failed with %v", target, err)
			return !notMnt, err
		}
		notMnt = true
		return !notMnt, err
	}

	if runtime.GOOS != "windows" {
		// in windows, we will use mklink to mount, will MkdirAll in Mount func
		if err := volumehelper.MakeDir(target); err != nil {
			klog.Errorf("mkdir failed on target: %s (%v)", target, err)
			return !notMnt, err
		}
	}

	return !notMnt, nil
}

func (d *Driver) formatAndMount(source, target, fstype string, options []string) error {
	return formatAndMount(source, target, fstype, options, d.mounter)
}

func (d *Driver) getDevicePathWithLUN(lunStr string) (string, error) {
	lun, err := azureutils.GetDiskLUN(lunStr)
	if err != nil {
		return "", err
	}

	scsiHostRescan(d.ioHandler, d.mounter)

	newDevicePath := ""
	err = wait.PollImmediate(1*time.Second, 2*time.Minute, func() (bool, error) {
		var err error
		if newDevicePath, err = findDiskByLun(int(lun), d.ioHandler, d.mounter); err != nil {
			return false, fmt.Errorf("azureDisk - findDiskByLun(%v) failed with error(%s)", lun, err)
		}

		// did we find it?
		if newDevicePath != "" {
			return true, nil
		}
		// wait until timeout
		return false, nil
	})
	if err == nil && newDevicePath == "" {
		err = fmt.Errorf("azureDisk - findDiskByLun(%v) failed within timeout", lun)
	}
	return newDevicePath, err
}

func (d *Driver) ensureBlockTargetFile(target string) error {
	// Since the block device target path is file, its parent directory should be ensured to be valid.
	parentDir := filepath.Dir(target)
	if _, err := d.ensureMountPoint(parentDir); err != nil {
		return status.Errorf(codes.Internal, "could not mount target %q: %v", parentDir, err)
	}
	// Create the mount point as a file since bind mount device node requires it to be a file
	klog.V(2).Infof("ensureBlockTargetFile [block]: making target file %s", target)
	err := volumehelper.MakeFile(target)
	if err != nil {
		if removeErr := os.Remove(target); removeErr != nil {
			return status.Errorf(codes.Internal, "could not remove mount target %q: %v", target, removeErr)
		}
		return status.Errorf(codes.Internal, "could not create file %q: %v", target, err)
	}

	return nil
}

func collectMountOptions(fsType string, mntFlags []string) []string {
	var options []string
	options = append(options, mntFlags...)

	// By default, xfs does not allow mounting of two volumes with the same filesystem uuid.
	// Force ignore this uuid to be able to mount volume + its clone / restored snapshot on the same node.
	if fsType == "xfs" {
		options = append(options, "nouuid")
	}
	return options
}<|MERGE_RESOLUTION|>--- conflicted
+++ resolved
@@ -320,8 +320,6 @@
 
 // NodeGetInfo return info of the node on which this plugin is running
 func (d *Driver) NodeGetInfo(ctx context.Context, req *csi.NodeGetInfoRequest) (*csi.NodeGetInfoResponse, error) {
-<<<<<<< HEAD
-=======
 	var instanceType string
 	topology := &csi.Topology{
 		Segments: map[string]string{topologyKey: ""},
@@ -344,9 +342,8 @@
 		if instanceType, err = instances.InstanceType(ctx, types.NodeName(d.NodeID)); err != nil {
 			klog.Warningf("get instance type(%s) failed with: %v", d.NodeID, err)
 		}
-	}
-
->>>>>>> 0c362fd3
+
+	}
 	var (
 		zone      cloudprovider.Zone
 		zoneError error
