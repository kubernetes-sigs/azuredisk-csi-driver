/*
Copyright 2017 The Kubernetes Authors.

Licensed under the Apache License, Version 2.0 (the "License");
you may not use this file except in compliance with the License.
You may obtain a copy of the License at

    http://www.apache.org/licenses/LICENSE-2.0

Unless required by applicable law or agreed to in writing, software
distributed under the License is distributed on an "AS IS" BASIS,
WITHOUT WARRANTIES OR CONDITIONS OF ANY KIND, either express or implied.
See the License for the specific language governing permissions and
limitations under the License.
*/

package azuredisk

import (
	"context"
	"fmt"
	"io/ioutil"
	"os"
	"path/filepath"
	"runtime"
	"strings"
	"time"

	"sigs.k8s.io/azuredisk-csi-driver/pkg/optimization"
	volumehelper "sigs.k8s.io/azuredisk-csi-driver/pkg/util"
	azcache "sigs.k8s.io/cloud-provider-azure/pkg/cache"

	"github.com/container-storage-interface/spec/lib/go/csi"
	"google.golang.org/grpc/codes"
	"google.golang.org/grpc/status"

	"k8s.io/apimachinery/pkg/types"
	"k8s.io/apimachinery/pkg/util/wait"
	cloudprovider "k8s.io/cloud-provider"
	"k8s.io/klog/v2"
	"k8s.io/kubernetes/pkg/volume"
	mount "k8s.io/mount-utils"
	consts "sigs.k8s.io/azuredisk-csi-driver/pkg/azureconstants"
	"sigs.k8s.io/azuredisk-csi-driver/pkg/azureutils"
)

const (
	defaultLinuxFsType              = "ext4"
	defaultWindowsFsType            = "ntfs"
	defaultAzureVolumeLimit         = 16
	volumeOperationAlreadyExistsFmt = "An operation with the given Volume ID %s already exists"
)

func getDefaultFsType() string {
	if runtime.GOOS == "windows" {
		return defaultWindowsFsType
	}

	return defaultLinuxFsType
}

// NodeStageVolume mount disk device to a staging path
func (d *Driver) NodeStageVolume(ctx context.Context, req *csi.NodeStageVolumeRequest) (*csi.NodeStageVolumeResponse, error) {
	diskURI := req.GetVolumeId()
	if len(diskURI) == 0 {
		return nil, status.Error(codes.InvalidArgument, "Volume ID not provided")
	}

	target := req.GetStagingTargetPath()
	if len(target) == 0 {
		return nil, status.Error(codes.InvalidArgument, "Staging target not provided")
	}

	volumeCapability := req.GetVolumeCapability()
	if volumeCapability == nil {
		return nil, status.Error(codes.InvalidArgument, "Volume capability not provided")
	}

	params := req.GetVolumeContext()
	maxShares, err := azureutils.GetMaxShares(params)
	if err != nil {
<<<<<<< HEAD
		return nil, status.Error(codes.InvalidArgument, fmt.Sprintf("invalid value specified by maxShares parameter: %s", err.Error()))
=======
		return nil, status.Error(codes.InvalidArgument, "MaxShares value not supported")
>>>>>>> 8bee39b3
	}

	if !azureutils.IsValidVolumeCapabilities([]*csi.VolumeCapability{volumeCapability}, maxShares) {
		return nil, status.Error(codes.InvalidArgument, "Volume capability not supported")
	}

	if acquired := d.volumeLocks.TryAcquire(diskURI); !acquired {
		return nil, status.Errorf(codes.Aborted, volumeOperationAlreadyExistsFmt, diskURI)
	}
	defer d.volumeLocks.Release(diskURI)

	lun, ok := req.PublishContext[consts.LUN]
	if !ok {
		return nil, status.Error(codes.InvalidArgument, "lun not provided")
	}

	source, err := d.getDevicePathWithLUN(lun)
	if err != nil {
		return nil, status.Errorf(codes.Internal, "Failed to find disk on lun %s. %v", lun, err)
	}

	// If perf optimizations are enabled
	// tweak device settings to enhance performance
	if d.getPerfOptimizationEnabled() {
		profile, accountType, diskSizeGibStr, diskIopsStr, diskBwMbpsStr, deviceSettings, err := optimization.GetDiskPerfAttributes(req.GetVolumeContext())
		if err != nil {
			return nil, status.Errorf(codes.Internal, "Failed to get perf attributes for %s. Error: %v", source, err)
		}

		if d.getDeviceHelper().DiskSupportsPerfOptimization(profile, accountType) {
			if err := d.getDeviceHelper().OptimizeDiskPerformance(d.getNodeInfo(), source, profile, accountType,
				diskSizeGibStr, diskIopsStr, diskBwMbpsStr, deviceSettings); err != nil {
				return nil, status.Errorf(codes.Internal, "Failed to optimize device performance for target(%s) error(%s)", source, err)
			}
		} else {
			klog.V(2).Infof("NodeStageVolume: perf optimization is disabled for %s. perfProfile %s accountType %s", source, profile, accountType)
		}
	}

	// If the access type is block, do nothing for stage
	switch req.GetVolumeCapability().GetAccessType().(type) {
	case *csi.VolumeCapability_Block:
		return &csi.NodeStageVolumeResponse{}, nil
	}

	mnt, err := d.ensureMountPoint(target)
	if err != nil {
		return nil, status.Errorf(codes.Internal, "Could not mount target %q: %v", target, err)
	}
	if mnt {
		klog.V(2).Infof("NodeStageVolume: already mounted on target %s", target)
		return &csi.NodeStageVolumeResponse{}, nil
	}

	// Get fsType and mountOptions that the volume will be formatted and mounted with
	fstype := getDefaultFsType()
	options := []string{}
	if mnt := volumeCapability.GetMount(); mnt != nil {
		if mnt.FsType != "" {
			fstype = mnt.FsType
		}
		options = append(options, collectMountOptions(fstype, mnt.MountFlags)...)
	}

	volContextFSType := azureutils.GetFStype(req.GetVolumeContext())
	if volContextFSType != "" {
		// respect "fstype" setting in storage class parameters
		fstype = volContextFSType
	}

	// If partition is specified, should mount it only instead of the entire disk.
	if partition, ok := req.GetVolumeContext()[consts.VolumeAttributePartition]; ok {
		source = source + "-part" + partition
	}

	// FormatAndMount will format only if needed
	klog.V(2).Infof("NodeStageVolume: formatting %s and mounting at %s with mount options(%s)", source, target, options)
	err = d.formatAndMount(source, target, fstype, options)
	if err != nil {
		msg := fmt.Sprintf("could not format %q(lun: %q), and mount it at %q", source, lun, target)
		return nil, status.Error(codes.Internal, msg)
	}
	klog.V(2).Infof("NodeStageVolume: format %s and mounting at %s successfully.", source, target)

	// if resize is required, resize filesystem
	if required, ok := req.GetVolumeContext()[consts.ResizeRequired]; ok && required == "true" {
		klog.V(2).Infof("NodeStageVolume: fs resize initiating on target(%s) volumeid(%s)", target, diskURI)
		if err != nil {
			return nil, status.Errorf(codes.Internal, "NodeStageVolume: Could not get volume path for %s: %v", target, err)
		}

		resizer := mount.NewResizeFs(d.mounter.Exec)
		if _, err := resizer.Resize(source, target); err != nil {
			return nil, status.Errorf(codes.Internal, "NodeStageVolume: Could not resize volume %q (%q):  %v", diskURI, source, err)
		}

		klog.V(2).Infof("NodeStageVolume: fs resize successful on target(%s) volumeid(%s).", target, diskURI)
	}

	return &csi.NodeStageVolumeResponse{}, nil
}

// NodeUnstageVolume unmount disk device from a staging path
func (d *Driver) NodeUnstageVolume(ctx context.Context, req *csi.NodeUnstageVolumeRequest) (*csi.NodeUnstageVolumeResponse, error) {
	volumeID := req.GetVolumeId()
	if len(volumeID) == 0 {
		return nil, status.Error(codes.InvalidArgument, "Volume ID not provided")
	}

	stagingTargetPath := req.GetStagingTargetPath()
	if len(stagingTargetPath) == 0 {
		return nil, status.Error(codes.InvalidArgument, "Staging target not provided")
	}

	if acquired := d.volumeLocks.TryAcquire(volumeID); !acquired {
		return nil, status.Errorf(codes.Aborted, volumeOperationAlreadyExistsFmt, volumeID)
	}
	defer d.volumeLocks.Release(volumeID)

	klog.V(2).Infof("NodeUnstageVolume: unmounting %s", stagingTargetPath)
	err := CleanupMountPoint(stagingTargetPath, d.mounter, true /*extensiveMountPointCheck*/)
	if err != nil {
		return nil, status.Errorf(codes.Internal, "failed to unmount staging target %q: %v", stagingTargetPath, err)
	}
	klog.V(2).Infof("NodeUnstageVolume: unmount %s successfully", stagingTargetPath)

	return &csi.NodeUnstageVolumeResponse{}, nil
}

// NodePublishVolume mount the volume from staging to target path
func (d *Driver) NodePublishVolume(ctx context.Context, req *csi.NodePublishVolumeRequest) (*csi.NodePublishVolumeResponse, error) {
	volumeID := req.GetVolumeId()
	if len(volumeID) == 0 {
		return nil, status.Error(codes.InvalidArgument, "Volume ID missing in the request")
	}

	volumeCapability := req.GetVolumeCapability()
	if volumeCapability == nil {
		return nil, status.Error(codes.InvalidArgument, "Volume capability missing in request")
	}

	params := req.GetVolumeContext()
	maxShares, err := azureutils.GetMaxShares(params)
	if err != nil {
<<<<<<< HEAD
		return nil, status.Error(codes.InvalidArgument, fmt.Sprintf("invalid value specified by maxShares parameter: %s", err.Error()))
=======
		return nil, status.Error(codes.InvalidArgument, "MaxShares value not supported")
>>>>>>> 8bee39b3
	}

	if !azureutils.IsValidVolumeCapabilities([]*csi.VolumeCapability{volumeCapability}, maxShares) {
		return nil, status.Error(codes.InvalidArgument, "Volume capability not supported")
	}

	source := req.GetStagingTargetPath()
	if len(source) == 0 {
		return nil, status.Error(codes.InvalidArgument, "Staging target not provided")
	}

	target := req.GetTargetPath()
	if len(target) == 0 {
		return nil, status.Error(codes.InvalidArgument, "Target path not provided")
	}

	err = preparePublishPath(target, d.mounter)
	if err != nil {
		return nil, status.Error(codes.Internal, fmt.Sprintf("Target path could not be prepared: %v", err))
	}

	mountOptions := []string{"bind"}
	if req.GetReadonly() {
		mountOptions = append(mountOptions, "ro")
	}

	switch req.GetVolumeCapability().GetAccessType().(type) {
	case *csi.VolumeCapability_Block:
		lun, ok := req.PublishContext[consts.LUN]
		if !ok {
			return nil, status.Error(codes.InvalidArgument, "lun not provided")
		}
		var err error
		source, err = d.getDevicePathWithLUN(lun)
		if err != nil {
			return nil, status.Errorf(codes.Internal, "Failed to find device path with lun %s. %v", lun, err)
		}
		klog.V(2).Infof("NodePublishVolume [block]: found device path %s with lun %s", source, lun)
		err = d.ensureBlockTargetFile(target)
		if err != nil {
			return nil, err
		}
	case *csi.VolumeCapability_Mount:
		mnt, err := d.ensureMountPoint(target)
		if err != nil {
			return nil, status.Errorf(codes.Internal, "Could not mount target %q: %v", target, err)
		}
		if mnt {
			klog.V(2).Infof("NodePublishVolume: already mounted on target %s", target)
			return &csi.NodePublishVolumeResponse{}, nil
		}
	}

	klog.V(2).Infof("NodePublishVolume: mounting %s at %s", source, target)
	if err := d.mounter.Mount(source, target, "", mountOptions); err != nil {
		return nil, status.Errorf(codes.Internal, "Could not mount %q at %q: %v", source, target, err)
	}

	klog.V(2).Infof("NodePublishVolume: mount %s at %s successfully", source, target)

	return &csi.NodePublishVolumeResponse{}, nil
}

// NodeUnpublishVolume unmount the volume from the target path
func (d *Driver) NodeUnpublishVolume(ctx context.Context, req *csi.NodeUnpublishVolumeRequest) (*csi.NodeUnpublishVolumeResponse, error) {
	targetPath := req.GetTargetPath()
	volumeID := req.GetVolumeId()

	if len(volumeID) == 0 {
		return nil, status.Error(codes.InvalidArgument, "Volume ID missing in the request")
	}
	if len(targetPath) == 0 {
		return nil, status.Error(codes.InvalidArgument, "Target path missing in request")
	}

	klog.V(2).Infof("NodeUnpublishVolume: unmounting volume %s on %s", volumeID, targetPath)
	err := CleanupMountPoint(targetPath, d.mounter, true /*extensiveMountPointCheck*/)
	if err != nil {
		return nil, status.Errorf(codes.Internal, "failed to unmount target %q: %v", targetPath, err)
	}

	klog.V(2).Infof("NodeUnpublishVolume: unmount volume %s on %s successfully", volumeID, targetPath)

	return &csi.NodeUnpublishVolumeResponse{}, nil
}

// NodeGetCapabilities return the capabilities of the Node plugin
func (d *Driver) NodeGetCapabilities(ctx context.Context, req *csi.NodeGetCapabilitiesRequest) (*csi.NodeGetCapabilitiesResponse, error) {
	return &csi.NodeGetCapabilitiesResponse{
		Capabilities: d.NSCap,
	}, nil
}

// NodeGetInfo return info of the node on which this plugin is running
func (d *Driver) NodeGetInfo(ctx context.Context, req *csi.NodeGetInfoRequest) (*csi.NodeGetInfoResponse, error) {
	var instanceType string
	topology := &csi.Topology{
		Segments: map[string]string{topologyKey: ""},
	}

	if runtime.GOOS == "windows" && d.cloud.UseInstanceMetadata && d.cloud.Metadata != nil {
		metadata, err := d.cloud.Metadata.GetMetadata(azcache.CacheReadTypeDefault)
		if err == nil && metadata.Compute != nil {
			instanceType = metadata.Compute.VMSize
			klog.V(5).Infof("NodeGetInfo: nodeName(%s), VM Size(%s)", d.NodeID, instanceType)
		} else {
			klog.Warningf("get instance type(%s) failed with: %v", d.NodeID, err)
		}
	} else {
		instances, ok := d.cloud.Instances()
		if !ok {
			return nil, status.Error(codes.Internal, "Failed to get instances from cloud provider")
		}
		var err error
		if instanceType, err = instances.InstanceType(ctx, types.NodeName(d.NodeID)); err != nil {
			klog.Warningf("get instance type(%s) failed with: %v", d.NodeID, err)
		}
	}

	var (
		zone      cloudprovider.Zone
		zoneError error
	)
	if runtime.GOOS == "windows" && (!d.cloud.UseInstanceMetadata || d.cloud.Metadata == nil) {
		zone, zoneError = d.cloud.VMSet.GetZoneByNodeName(d.NodeID)
	} else {
		zone, zoneError = d.cloud.GetZone(ctx)
	}

	if zoneError != nil {
		klog.Warningf("get zone(%s) failed with: %v", d.NodeID, zoneError)
	} else {
		if azureutils.IsValidAvailabilityZone(zone.FailureDomain, d.cloud.Location) {
			topology.Segments[topologyKey] = zone.FailureDomain
			topology.Segments[consts.WellKnownTopologyKey] = zone.FailureDomain
			klog.V(2).Infof("NodeGetInfo, nodeName: %v, zone: %v", d.NodeID, zone.FailureDomain)
		}
	}

	maxDataDiskCount := d.VolumeAttachLimit
	if maxDataDiskCount < 0 {
		maxDataDiskCount = getMaxDataDiskCount(instanceType)
	}

	return &csi.NodeGetInfoResponse{
		NodeId:             d.NodeID,
		MaxVolumesPerNode:  maxDataDiskCount,
		AccessibleTopology: topology,
	}, nil
}

func getMaxDataDiskCount(instanceType string) int64 {
	vmsize := strings.ToUpper(instanceType)
	maxDataDiskCount, exists := azureutils.MaxDataDiskCountMap[vmsize]
	if exists {
		klog.V(5).Infof("got a matching size in getMaxDataDiskCount, VM Size: %s, MaxDataDiskCount: %d", vmsize, maxDataDiskCount)
		return maxDataDiskCount
	}

	klog.V(5).Infof("not found a matching size in getMaxDataDiskCount, VM Size: %s, use default volume limit: %d", vmsize, defaultAzureVolumeLimit)
	return defaultAzureVolumeLimit
}

func (d *Driver) NodeGetVolumeStats(ctx context.Context, req *csi.NodeGetVolumeStatsRequest) (*csi.NodeGetVolumeStatsResponse, error) {
	if len(req.VolumeId) == 0 {
		return nil, status.Error(codes.InvalidArgument, "NodeGetVolumeStats volume ID was empty")
	}
	if len(req.VolumePath) == 0 {
		return nil, status.Error(codes.InvalidArgument, "NodeGetVolumeStats volume path was empty")
	}

	_, err := os.Stat(req.VolumePath)
	if err != nil {
		if os.IsNotExist(err) {
			return nil, status.Errorf(codes.NotFound, "path %s does not exist", req.VolumePath)
		}
		return nil, status.Errorf(codes.Internal, "failed to stat file %s: %v", req.VolumePath, err)
	}

	isBlock, err := d.getHostUtil().PathIsDevice(req.VolumePath)
	if err != nil {
		return nil, status.Errorf(codes.NotFound, "failed to determine whether %s is block device: %v", req.VolumePath, err)
	}
	if isBlock {
		bcap, err := getBlockSizeBytes(req.VolumePath, d.mounter)
		if err != nil {
			return nil, status.Errorf(codes.Internal, "failed to get block capacity on path %s: %v", req.VolumePath, err)
		}
		return &csi.NodeGetVolumeStatsResponse{
			Usage: []*csi.VolumeUsage{
				{
					Unit:  csi.VolumeUsage_BYTES,
					Total: bcap,
				},
			},
		}, nil
	}

	volumeMetrics, err := volume.NewMetricsStatFS(req.VolumePath).GetMetrics()
	if err != nil {
		return nil, err
	}

	available, ok := volumeMetrics.Available.AsInt64()
	if !ok {
		return nil, status.Errorf(codes.Internal, "failed to transform volume available size(%v)", volumeMetrics.Available)
	}
	capacity, ok := volumeMetrics.Capacity.AsInt64()
	if !ok {
		return nil, status.Errorf(codes.Internal, "failed to transform volume capacity size(%v)", volumeMetrics.Capacity)
	}
	used, ok := volumeMetrics.Used.AsInt64()
	if !ok {
		return nil, status.Errorf(codes.Internal, "failed to transform volume used size(%v)", volumeMetrics.Used)
	}

	inodesFree, ok := volumeMetrics.InodesFree.AsInt64()
	if !ok {
		return nil, status.Errorf(codes.Internal, "failed to transform disk inodes free(%v)", volumeMetrics.InodesFree)
	}
	inodes, ok := volumeMetrics.Inodes.AsInt64()
	if !ok {
		return nil, status.Errorf(codes.Internal, "failed to transform disk inodes(%v)", volumeMetrics.Inodes)
	}
	inodesUsed, ok := volumeMetrics.InodesUsed.AsInt64()
	if !ok {
		return nil, status.Errorf(codes.Internal, "failed to transform disk inodes used(%v)", volumeMetrics.InodesUsed)
	}

	return &csi.NodeGetVolumeStatsResponse{
		Usage: []*csi.VolumeUsage{
			{
				Unit:      csi.VolumeUsage_BYTES,
				Available: available,
				Total:     capacity,
				Used:      used,
			},
			{
				Unit:      csi.VolumeUsage_INODES,
				Available: inodesFree,
				Total:     inodes,
				Used:      inodesUsed,
			},
		},
	}, nil
}

// NodeExpandVolume node expand volume
func (d *Driver) NodeExpandVolume(ctx context.Context, req *csi.NodeExpandVolumeRequest) (*csi.NodeExpandVolumeResponse, error) {
	volumeID := req.GetVolumeId()
	if len(volumeID) == 0 {
		return nil, status.Error(codes.InvalidArgument, "Volume ID not provided")
	}
	capacityBytes := req.GetCapacityRange().GetRequiredBytes()
	volSizeBytes := int64(capacityBytes)
	requestGiB := volumehelper.RoundUpGiB(volSizeBytes)

	volumePath := req.GetVolumePath()
	if len(volumePath) == 0 {
		return nil, status.Error(codes.InvalidArgument, "volume path must be provided")
	}

	isBlock, err := d.getHostUtil().PathIsDevice(volumePath)
	if err != nil {
		return nil, status.Errorf(codes.NotFound, "failed to determine device path for volumePath [%v]: %v", volumePath, err)
	}
	if isBlock {
		// Noop for Block NodeExpandVolume
		klog.V(4).Infof("NodeExpandVolume succeeded on %v to %s, path check is block so this is a no-op", volumeID, volumePath)
		return &csi.NodeExpandVolumeResponse{}, nil
	}

	volumeCapability := req.GetVolumeCapability()
	if volumeCapability != nil {
		if blk := volumeCapability.GetBlock(); blk != nil {
			// Noop for Block NodeExpandVolume
			// This should not be executed but if somehow it is set to Block we should be cautious
			klog.Warningf("NodeExpandVolume succeeded on %v to %s, capability is block but block check failed to identify it", volumeID, volumePath)
			return &csi.NodeExpandVolumeResponse{}, nil
		}
	}

	if acquired := d.volumeLocks.TryAcquire(volumeID); !acquired {
		return nil, status.Errorf(codes.Aborted, volumeOperationAlreadyExistsFmt, volumeID)
	}
	defer d.volumeLocks.Release(volumeID)

	devicePath, err := getDevicePathWithMountPath(volumePath, d.mounter)
	if err != nil {
		return nil, status.Errorf(codes.NotFound, err.Error())
	}

	if d.enableDiskOnlineResize {
		klog.Errorf("NodeExpandVolume begin to rescan device %s on volume(%s)", devicePath, volumeID)
		if err := rescanVolume(d.ioHandler, devicePath); err != nil {
			klog.Errorf("NodeExpandVolume rescanVolume failed with error: %v", err)
		}
	}

	if err := resizeVolume(devicePath, volumePath, d.mounter); err != nil {
		return nil, status.Errorf(codes.Internal, "Could not resize volume %q (%q):  %v", volumeID, devicePath, err)
	}

	gotBlockSizeBytes, err := getBlockSizeBytes(devicePath, d.mounter)
	if err != nil {
		return nil, status.Error(codes.Internal, fmt.Sprintf("Could not get size of block volume at path %s: %v", devicePath, err))
	}
	gotBlockGiB := volumehelper.RoundUpGiB(gotBlockSizeBytes)
	if gotBlockGiB < requestGiB {
		// Because size was rounded up, getting more size than requested will be a success.
		return nil, status.Errorf(codes.Internal, "resize requested for %v, but after resizing volume size was %v", requestGiB, gotBlockGiB)
	}
	klog.V(2).Infof("NodeExpandVolume succeeded on resizing volume %v to %v", volumeID, gotBlockSizeBytes)

	return &csi.NodeExpandVolumeResponse{
		CapacityBytes: gotBlockSizeBytes,
	}, nil
}

// ensureMountPoint: create mount point if not exists
// return <true, nil> if it's already a mounted point otherwise return <false, nil>
func (d *Driver) ensureMountPoint(target string) (bool, error) {
	notMnt, err := d.mounter.IsLikelyNotMountPoint(target)
	if err != nil && !os.IsNotExist(err) {
		if azureutils.IsCorruptedDir(target) {
			notMnt = false
			klog.Warningf("detected corrupted mount for targetPath [%s]", target)
		} else {
			return !notMnt, err
		}
	}

	if !notMnt {
		// testing original mount point, make sure the mount link is valid
		_, err := ioutil.ReadDir(target)
		if err == nil {
			klog.V(2).Infof("already mounted to target %s", target)
			return !notMnt, nil
		}
		// mount link is invalid, now unmount and remount later
		klog.Warningf("ReadDir %s failed with %v, unmount this directory", target, err)
		if err := d.mounter.Unmount(target); err != nil {
			klog.Errorf("Unmount directory %s failed with %v", target, err)
			return !notMnt, err
		}
		notMnt = true
		return !notMnt, err
	}

	if runtime.GOOS != "windows" {
		// in windows, we will use mklink to mount, will MkdirAll in Mount func
		if err := volumehelper.MakeDir(target); err != nil {
			klog.Errorf("mkdir failed on target: %s (%v)", target, err)
			return !notMnt, err
		}
	}

	return !notMnt, nil
}

func (d *Driver) formatAndMount(source, target, fstype string, options []string) error {
	return formatAndMount(source, target, fstype, options, d.mounter)
}

func (d *Driver) getDevicePathWithLUN(lunStr string) (string, error) {
	lun, err := azureutils.GetDiskLUN(lunStr)
	if err != nil {
		return "", err
	}

	scsiHostRescan(d.ioHandler, d.mounter)

	newDevicePath := ""
	err = wait.PollImmediate(1*time.Second, 2*time.Minute, func() (bool, error) {
		var err error
		if newDevicePath, err = findDiskByLun(int(lun), d.ioHandler, d.mounter); err != nil {
			return false, fmt.Errorf("azureDisk - findDiskByLun(%v) failed with error(%s)", lun, err)
		}

		// did we find it?
		if newDevicePath != "" {
			return true, nil
		}
		// wait until timeout
		return false, nil
	})
	if err == nil && newDevicePath == "" {
		err = fmt.Errorf("azureDisk - findDiskByLun(%v) failed within timeout", lun)
	}
	return newDevicePath, err
}

func (d *Driver) ensureBlockTargetFile(target string) error {
	// Since the block device target path is file, its parent directory should be ensured to be valid.
	parentDir := filepath.Dir(target)
	if _, err := d.ensureMountPoint(parentDir); err != nil {
		return status.Errorf(codes.Internal, "Could not mount target %q: %v", parentDir, err)
	}
	// Create the mount point as a file since bind mount device node requires it to be a file
	klog.V(2).Infof("ensureBlockTargetFile [block]: making target file %s", target)
	err := volumehelper.MakeFile(target)
	if err != nil {
		if removeErr := os.Remove(target); removeErr != nil {
			return status.Errorf(codes.Internal, "Could not remove mount target %q: %v", target, removeErr)
		}
		return status.Errorf(codes.Internal, "Could not create file %q: %v", target, err)
	}

	return nil
}

func collectMountOptions(fsType string, mntFlags []string) []string {
	var options []string
	options = append(options, mntFlags...)

	// By default, xfs does not allow mounting of two volumes with the same filesystem uuid.
	// Force ignore this uuid to be able to mount volume + its clone / restored snapshot on the same node.
	if fsType == "xfs" {
		options = append(options, "nouuid")
	}
	return options
}<|MERGE_RESOLUTION|>--- conflicted
+++ resolved
@@ -79,11 +79,7 @@
 	params := req.GetVolumeContext()
 	maxShares, err := azureutils.GetMaxShares(params)
 	if err != nil {
-<<<<<<< HEAD
 		return nil, status.Error(codes.InvalidArgument, fmt.Sprintf("invalid value specified by maxShares parameter: %s", err.Error()))
-=======
-		return nil, status.Error(codes.InvalidArgument, "MaxShares value not supported")
->>>>>>> 8bee39b3
 	}
 
 	if !azureutils.IsValidVolumeCapabilities([]*csi.VolumeCapability{volumeCapability}, maxShares) {
@@ -228,11 +224,7 @@
 	params := req.GetVolumeContext()
 	maxShares, err := azureutils.GetMaxShares(params)
 	if err != nil {
-<<<<<<< HEAD
 		return nil, status.Error(codes.InvalidArgument, fmt.Sprintf("invalid value specified by maxShares parameter: %s", err.Error()))
-=======
-		return nil, status.Error(codes.InvalidArgument, "MaxShares value not supported")
->>>>>>> 8bee39b3
 	}
 
 	if !azureutils.IsValidVolumeCapabilities([]*csi.VolumeCapability{volumeCapability}, maxShares) {
